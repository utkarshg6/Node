// Copyright (c) 2019, MASQ (https://masq.ai) and/or its affiliates. All rights reserved.

use crate::command_context::CommandContext;
use crate::commands::commands_common::{transaction, Command, CommandError};
use crate::terminal::terminal_interface::TerminalWrapper;
use clap::{value_t, App, SubCommand};
use masq_lib::as_any_impl;
use masq_lib::constants::SETUP_ERROR;
use masq_lib::messages::{
    UiSetupBroadcast, UiSetupInner, UiSetupRequest, UiSetupRequestValue, UiSetupResponse,
};
use masq_lib::shared_schema::shared_app;
use masq_lib::short_writeln;
use masq_lib::utils::index_of_from;
#[cfg(test)]
use std::any::Any;
use std::fmt::Debug;
use std::io::Write;

pub const SETUP_COMMAND_TIMEOUT_MILLIS: u64 = 30000;

const SETUP_COMMAND_ABOUT: &str =
    "Establishes (if Node is not already running) and displays startup parameters for MASQNode.";

pub fn setup_subcommand() -> App<'static, 'static> {
    shared_app(SubCommand::with_name("setup").about(SETUP_COMMAND_ABOUT))
}

#[derive(Debug, PartialEq)]
pub struct SetupCommand {
    pub values: Vec<UiSetupRequestValue>,
}

impl Command for SetupCommand {
    fn execute(&self, context: &mut dyn CommandContext) -> Result<(), CommandError> {
        let out_message = UiSetupRequest {
            values: self.values.clone(),
        };
        let result: Result<UiSetupResponse, CommandError> =
            transaction(out_message, context, SETUP_COMMAND_TIMEOUT_MILLIS);
        match result {
            Ok(response) => {
                Self::dump_setup(UiSetupInner::from(response), context.stdout());
                Ok(())
            }
            Err(CommandError::Payload(err, msg)) if err == SETUP_ERROR => {
                short_writeln!(context.stderr(), "{}", msg);
                Ok(())
            }
            Err(e) => Err(e),
        }
    }
    as_any_impl!();
}

impl SetupCommand {
    pub fn new(pieces: &[String]) -> Result<Self, String> {
        let matches = match setup_subcommand().get_matches_from_safe(pieces) {
            Ok(matches) => matches,
            Err(e) => return Err(format!("{}", e)),
        };
        let mut values = pieces
            .iter()
            .filter(|piece| (*piece).starts_with("--"))
            .map(|piece| piece[2..].to_string())
            .map(|key| {
                if Self::has_value(pieces, &key) {
                    let value = value_t!(matches, &key, String).expect("Value disappeared!");
                    UiSetupRequestValue::new(&key, &value)
                } else {
                    UiSetupRequestValue::clear(&key)
                }
            })
            .collect::<Vec<UiSetupRequestValue>>();
        values.sort_by(|a, b| {
            a.name
                .partial_cmp(&b.name)
                .expect("String comparison failed")
        });
        Ok(Self { values })
    }

    pub fn handle_broadcast(
        response: UiSetupBroadcast,
        stdout: &mut dyn Write,
        term_interface: &TerminalWrapper,
    ) {
        let _lock = term_interface.lock();
        short_writeln!(stdout, "\nDaemon setup has changed:\n");
        Self::dump_setup(UiSetupInner::from(response), stdout);
        stdout.flush().expect("flush failed");
    }

    fn has_value(pieces: &[String], piece: &str) -> bool {
        let dash_dash_piece = format!("--{}", piece);
        match index_of_from(pieces, &dash_dash_piece, 0) {
            None => false,
            Some(idx) if idx == pieces.len() - 1 => false,
            Some(idx) => !pieces[idx + 1].starts_with("--"),
        }
    }

    fn dump_setup(mut inner: UiSetupInner, stdout: &mut dyn Write) {
        inner.values.sort_by(|a, b| {
            a.name
                .partial_cmp(&b.name)
                .expect("String comparison failed")
        });
        short_writeln!(stdout, "{:29} {:64} {}", "NAME", "VALUE", "STATUS");
        inner.values.into_iter().for_each(|value| {
            short_writeln!(
                stdout,
                "{:29} {:64} {:?}",
                value.name,
                value.value,
                value.status
            );
        });
        short_writeln!(stdout);
        if !inner.errors.is_empty() {
            short_writeln!(stdout, "ERRORS:");
            inner.errors.into_iter().for_each(|(parameter, reason)| {
                short_writeln!(stdout, "{:29} {}", parameter, reason)
            });
            short_writeln!(stdout);
        }
        if inner.running {
            short_writeln!(
                stdout,
                "NOTE: no changes were made to the setup because the Node is currently running.\n"
            );
        }
    }
}

#[cfg(test)]
mod tests {
    use super::*;
    use crate::command_factory::{CommandFactory, CommandFactoryReal};
    use crate::communications::broadcast_handler::StreamFactory;
    use crate::test_utils::mocks::{CommandContextMock, TerminalPassiveMock, TestStreamFactory};
    use masq_lib::constants::ETH_ROPSTEN_FULL_IDENTIFIER;
    use masq_lib::messages::ToMessageBody;
    use masq_lib::messages::UiSetupResponseValueStatus::{Configured, Default, Set};
    use masq_lib::messages::{UiSetupRequest, UiSetupResponse, UiSetupResponseValue};
    use masq_lib::test_utils::utils::TEST_DEFAULT_CHAIN;
    use std::sync::{Arc, Mutex};

    #[test]
    fn constants_have_correct_values() {
        assert_eq!(SETUP_COMMAND_TIMEOUT_MILLIS, 30000);
        assert_eq!(
            SETUP_COMMAND_ABOUT,
            "Establishes (if Node is not already running) and displays startup parameters for MASQNode."
         );
    }

    #[test]
    fn setup_command_with_syntax_error() {
        let msg = SetupCommand::new(&["setup".to_string(), "--booga".to_string()])
            .err()
            .unwrap();

        assert_eq!(msg.contains("Found argument '"), true, "{}", msg);
        assert_eq!(msg.contains("--booga"), true, "{}", msg);
        assert_eq!(
            msg.contains("which wasn't expected, or isn't valid in this context"),
            true,
            "{}",
            msg
        );
    }

    #[test]
    fn setup_command_happy_path_with_node_not_running() {
        let transact_params_arc = Arc::new(Mutex::new(vec![]));
        let mut context = CommandContextMock::new()
            .transact_params(&transact_params_arc)
            .transact_result(Ok(UiSetupResponse {
                running: false,
                values: vec![
                    UiSetupResponseValue::new("chain", "eth-ropsten", Configured),
                    UiSetupResponseValue::new("neighborhood-mode", "zero-hop", Set),
                    UiSetupResponseValue::new(
                        "neighbors",
                        "masq://eth-mainnet:95VjByq5tEUUpDcczA__zXWGE6-7YFEvzN4CDVoPbWw@13.23.13.23:4545",
                        Set,
                    ),
<<<<<<< HEAD
                    UiSetupResponseValue::new("scans", "off", Set),
=======
                    UiSetupResponseValue::new("scan-intervals","123|111|228",Set)
>>>>>>> f4d41466
                ],
                errors: vec![],
            }
            .tmb(0)));
        let stdout_arc = context.stdout_arc();
        let stderr_arc = context.stderr_arc();
        let factory = CommandFactoryReal::new();
        let subject = factory
            .make(&[
                "setup".to_string(),
                "--neighborhood-mode".to_string(),
                "zero-hop".to_string(),
                "--log-level".to_string(),
                "--chain".to_string(),
                "eth-ropsten".to_string(),
<<<<<<< HEAD
                "--scans".to_string(),
                "off".to_string(),
=======
                "--scan-intervals".to_string(),
                "123|111|228".to_string(),
>>>>>>> f4d41466
            ])
            .unwrap();

        let result = subject.execute(&mut context);

        assert_eq!(result, Ok(()));
        let transact_params = transact_params_arc.lock().unwrap();
        assert_eq!(
            *transact_params,
            vec![(
                UiSetupRequest {
                    values: vec![
                        UiSetupRequestValue::new(
                            "chain",
                            TEST_DEFAULT_CHAIN.rec().literal_identifier
                        ),
                        UiSetupRequestValue::clear("log-level"),
                        UiSetupRequestValue::new("neighborhood-mode", "zero-hop"),
<<<<<<< HEAD
                        UiSetupRequestValue::new("scans", "off"),
=======
                        UiSetupRequestValue::new("scan-intervals", "123|111|228")
>>>>>>> f4d41466
                    ]
                }
                .tmb(0),
                SETUP_COMMAND_TIMEOUT_MILLIS
            )]
        );
        assert_eq! (stdout_arc.lock().unwrap().get_string(),
<<<<<<< HEAD
"NAME                   VALUE                                                            STATUS\n\
chain                  eth-ropsten                                                      Configured\n\
neighborhood-mode      zero-hop                                                         Set\n\
neighbors              masq://eth-mainnet:95VjByq5tEUUpDcczA__zXWGE6-7YFEvzN4CDVoPbWw@13.23.13.23:4545 Set\n\
scans                  off                                                              Set\n\
=======
"NAME                          VALUE                                                            STATUS\n\
chain                         eth-ropsten                                                      Configured\n\
neighborhood-mode             zero-hop                                                         Set\n\
neighbors                     masq://eth-mainnet:95VjByq5tEUUpDcczA__zXWGE6-7YFEvzN4CDVoPbWw@13.23.13.23:4545 Set\n\
scan-intervals                123|111|228                                                      Set\n\
>>>>>>> f4d41466
\n");
        assert_eq!(stderr_arc.lock().unwrap().get_string(), String::new());
    }

    #[test]
    fn setup_command_happy_path_with_node_running() {
        let transact_params_arc = Arc::new(Mutex::new(vec![]));
        let mut context = CommandContextMock::new()
            .transact_params(&transact_params_arc)
            .transact_result(Ok(UiSetupResponse {
                running: true,
                values: vec![
                    UiSetupResponseValue::new("chain", ETH_ROPSTEN_FULL_IDENTIFIER, Set),
                    UiSetupResponseValue::new("neighborhood-mode", "zero-hop", Configured),
                    UiSetupResponseValue::new("clandestine-port", "8534", Default),
                ],
                errors: vec![("ip".to_string(), "Nosir, I don't like it.".to_string())],
            }
            .tmb(0)));
        let stdout_arc = context.stdout_arc();
        let stderr_arc = context.stderr_arc();
        let factory = CommandFactoryReal::new();
        let subject = factory
            .make(&[
                "setup".to_string(),
                "--neighborhood-mode".to_string(),
                "zero-hop".to_string(),
                "--chain".to_string(),
                "eth-ropsten".to_string(),
                "--clandestine-port".to_string(),
                "8534".to_string(),
                "--log-level".to_string(),
            ])
            .unwrap();

        let result = subject.execute(&mut context);

        assert_eq!(result, Ok(()));
        let transact_params = transact_params_arc.lock().unwrap();
        assert_eq!(
            *transact_params,
            vec![(
                UiSetupRequest {
                    values: vec![
                        UiSetupRequestValue::new("chain", "eth-ropsten"),
                        UiSetupRequestValue::new("clandestine-port", "8534"),
                        UiSetupRequestValue::clear("log-level"),
                        UiSetupRequestValue::new("neighborhood-mode", "zero-hop"),
                    ]
                }
                .tmb(0),
                SETUP_COMMAND_TIMEOUT_MILLIS
            )]
        );
        assert_eq! (stdout_arc.lock().unwrap().get_string(),
"NAME                          VALUE                                                            STATUS\n\
chain                         eth-ropsten                                                      Set\n\
clandestine-port              8534                                                             Default\n\
neighborhood-mode             zero-hop                                                         Configured\n\
\n\
ERRORS:
ip                            Nosir, I don't like it.\n\
\n\
NOTE: no changes were made to the setup because the Node is currently running.\n\
\n");
        assert_eq!(stderr_arc.lock().unwrap().get_string(), String::new());
    }

    #[test]
    fn handle_broadcast_works() {
        let message = UiSetupBroadcast {
            running: false,
            values: vec![
                UiSetupResponseValue::new("chain", "eth-ropsten", Set),
                UiSetupResponseValue::new("neighborhood-mode", "zero-hop", Configured),
                UiSetupResponseValue::new("clandestine-port", "8534", Default),
            ],
            errors: vec![("ip".to_string(), "No sir, I don't like it.".to_string())],
        };
        let (stream_factory, handle) = TestStreamFactory::new();
        let (mut stdout, _) = stream_factory.make();
        let term_interface = TerminalWrapper::new(Arc::new(TerminalPassiveMock::new()));

        SetupCommand::handle_broadcast(message, &mut stdout, &term_interface);

        assert_eq! (handle.stdout_so_far(),
"\n\
Daemon setup has changed:\n\
\n\
NAME                          VALUE                                                            STATUS\n\
chain                         eth-ropsten                                                      Set\n\
clandestine-port              8534                                                             Default\n\
neighborhood-mode             zero-hop                                                         Configured\n\
\n\
ERRORS:
ip                            No sir, I don't like it.\n\
\n");
    }
}<|MERGE_RESOLUTION|>--- conflicted
+++ resolved
@@ -186,11 +186,8 @@
                         "masq://eth-mainnet:95VjByq5tEUUpDcczA__zXWGE6-7YFEvzN4CDVoPbWw@13.23.13.23:4545",
                         Set,
                     ),
-<<<<<<< HEAD
                     UiSetupResponseValue::new("scans", "off", Set),
-=======
                     UiSetupResponseValue::new("scan-intervals","123|111|228",Set)
->>>>>>> f4d41466
                 ],
                 errors: vec![],
             }
@@ -206,13 +203,10 @@
                 "--log-level".to_string(),
                 "--chain".to_string(),
                 "eth-ropsten".to_string(),
-<<<<<<< HEAD
                 "--scans".to_string(),
                 "off".to_string(),
-=======
                 "--scan-intervals".to_string(),
                 "123|111|228".to_string(),
->>>>>>> f4d41466
             ])
             .unwrap();
 
@@ -231,11 +225,8 @@
                         ),
                         UiSetupRequestValue::clear("log-level"),
                         UiSetupRequestValue::new("neighborhood-mode", "zero-hop"),
-<<<<<<< HEAD
                         UiSetupRequestValue::new("scans", "off"),
-=======
                         UiSetupRequestValue::new("scan-intervals", "123|111|228")
->>>>>>> f4d41466
                     ]
                 }
                 .tmb(0),
@@ -243,19 +234,12 @@
             )]
         );
         assert_eq! (stdout_arc.lock().unwrap().get_string(),
-<<<<<<< HEAD
-"NAME                   VALUE                                                            STATUS\n\
-chain                  eth-ropsten                                                      Configured\n\
-neighborhood-mode      zero-hop                                                         Set\n\
-neighbors              masq://eth-mainnet:95VjByq5tEUUpDcczA__zXWGE6-7YFEvzN4CDVoPbWw@13.23.13.23:4545 Set\n\
-scans                  off                                                              Set\n\
-=======
 "NAME                          VALUE                                                            STATUS\n\
 chain                         eth-ropsten                                                      Configured\n\
 neighborhood-mode             zero-hop                                                         Set\n\
 neighbors                     masq://eth-mainnet:95VjByq5tEUUpDcczA__zXWGE6-7YFEvzN4CDVoPbWw@13.23.13.23:4545 Set\n\
 scan-intervals                123|111|228                                                      Set\n\
->>>>>>> f4d41466
+scans                  off                                                              Set\n\
 \n");
         assert_eq!(stderr_arc.lock().unwrap().get_string(), String::new());
     }
