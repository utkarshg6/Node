--- conflicted
+++ resolved
@@ -67,19 +67,11 @@
             Err(_) => (), // Receiver died; masq is going down
             Ok(message_body) => {
                 if let Ok((body, _)) = UiSetupBroadcast::fmb(message_body.clone()) {
-<<<<<<< HEAD
-                    SetupCommand::handle_broadcast(body, stdout, stderr);
-                } else if let Ok((body, _)) = UiNodeCrashedBroadcast::fmb(message_body.clone()) {
-                    CrashNotifier::handle_broadcast(body, stdout, stderr);
-                } else if let Ok((body, _)) = UiNewPasswordBroadcast::fmb(message_body.clone()) {
-                    ChangePasswordCommand::handle_broadcast(body, stdout, stderr);
-=======
                     SetupCommand::handle_broadcast(body, stdout);
                 } else if let Ok((body, _)) = UiNodeCrashedBroadcast::fmb(message_body.clone()) {
                     CrashNotifier::handle_broadcast(body, stdout);
                 } else if let Ok((_, _)) = UiNewPasswordBroadcast::fmb(message_body.clone()) {
                     ChangePasswordCommand::handle_broadcast(stdout);
->>>>>>> 7b6428af
                 } else {
                     write!(
                         stderr,
