// Copyright (c) 2019, MASQ (https://masq.ai) and/or its affiliates. All rights reserved.
use crate::messages::SerializableLogLevel;
#[cfg(not(feature = "log_recipient_test"))]
use crate::messages::{ToMessageBody, UiLogBroadcast};
#[cfg(feature = "log_recipient_test")]
use crate::test_utils::utils::MutexIncrementInset;
#[cfg(not(feature = "log_recipient_test"))]
use crate::ui_gateway::MessageTarget;
use crate::ui_gateway::NodeToUiMessage;
use actix::Recipient;
use chrono::format::StrftimeItems;
use chrono::DateTime;
use chrono::Local;
use lazy_static::lazy_static;
use log::logger;
use log::Level;
#[allow(unused_imports)]
use log::Metadata;
#[allow(unused_imports)]
use log::Record;
use std::sync::Mutex;
<<<<<<< HEAD
use std::time::SystemTime;
=======
use std::{io, thread};
use time::format_description::parse;
use time::OffsetDateTime;
>>>>>>> 9c9a625d

const UI_MESSAGE_LOG_LEVEL: Level = Level::Info;
const TIME_FORMATTING_STRING: &str =
    "[year]-[month]-[day] [hour]:[minute]:[second].[subsecond digits:3]";

lazy_static! {
    pub static ref LOG_RECIPIENT_OPT: Mutex<Option<Recipient<NodeToUiMessage>>> = Mutex::new(None);
}

#[cfg(not(feature = "log_recipient_test"))]
pub fn prepare_log_recipient(recipient: Recipient<NodeToUiMessage>) {
    if LOG_RECIPIENT_OPT
        .lock()
        .expect("log recipient poisoned")
        .replace(recipient)
        .is_some()
    {
        panic!("Log recipient should be initiated only once")
    }
}

#[derive(Clone)]
pub struct Logger {
    name: String,
    #[cfg(not(feature = "no_test_share"))]
    level_limit: Level,
}

#[macro_export]
macro_rules! trace {
    ($logger: expr, $($arg:tt)*) => {
        $logger.trace(|| format!($($arg)*))
    };
}

#[macro_export]
macro_rules! debug {
    ($logger: expr, $($arg:tt)*) => {
        $logger.debug(|| format!($($arg)*))
    };
}

#[macro_export]
macro_rules! info {
    ($logger: expr, $($arg:tt)*) => {
        $logger.info(|| format!($($arg)*))
    };
}

#[macro_export]
macro_rules! warning {
    ($logger: expr, $($arg:tt)*) => {
        $logger.warning(|| format!($($arg)*))
    };
}

#[macro_export]
macro_rules! error {
    ($logger: expr, $($arg:tt)*) => {
        $logger.error(|| format!($($arg)*))
    };
}

#[macro_export]
macro_rules! fatal {
    ($logger: expr, $($arg:tt)*) => {
        $logger.fatal(|| format!($($arg)*))
    };
}

impl Logger {
    pub fn new(name: &str) -> Logger {
        Logger {
            name: String::from(name),
            #[cfg(not(feature = "no_test_share"))]
            level_limit: Level::Trace,
        }
    }

    pub fn trace<F>(&self, log_function: F)
    where
        F: FnOnce() -> String,
    {
        self.generic_log(Level::Trace, log_function);
    }

    pub fn debug<F>(&self, log_function: F)
    where
        F: FnOnce() -> String,
    {
        self.generic_log(Level::Debug, log_function);
    }

    pub fn info<F>(&self, log_function: F)
    where
        F: FnOnce() -> String,
    {
        self.generic_log(Level::Info, log_function);
    }

    pub fn warning<F>(&self, log_function: F)
    where
        F: FnOnce() -> String,
    {
        self.generic_log(Level::Warn, log_function);
    }

    pub fn error<F>(&self, log_function: F)
    where
        F: FnOnce() -> String,
    {
        self.generic_log(Level::Error, log_function);
    }

    pub fn fatal<F>(&self, log_function: F) -> !
    where
        F: FnOnce() -> String,
    {
        let msg = log_function();
        self.log(Level::Error, msg.clone());
        panic!("{}", msg);
    }

    pub fn trace_enabled(&self) -> bool {
        self.level_enabled(Level::Trace)
    }

    pub fn debug_enabled(&self) -> bool {
        self.level_enabled(Level::Debug)
    }

    pub fn info_enabled(&self) -> bool {
        self.level_enabled(Level::Info)
    }

    pub fn warning_enabled(&self) -> bool {
        self.level_enabled(Level::Warn)
    }

    pub fn error_enabled(&self) -> bool {
        self.level_enabled(Level::Error)
    }

    fn generic_log<F>(&self, level: Level, log_function: F)
    where
        F: FnOnce() -> String,
    {
        match (self.level_enabled(level), level.le(&UI_MESSAGE_LOG_LEVEL)) {
            (true, true) => {
                let msg = log_function();
                self.log(level, msg.clone());
                Self::transmit(msg, level.into());
            }
            (true, false) => self.log(level, log_function()),
            (false, true) => Self::transmit(log_function(), level.into()),
            _ => {}
        }
    }

    pub fn log(&self, level: Level, msg: String) {
        logger().log(
            &Record::builder()
                .args(format_args!("{}", msg))
                .module_path(Some(&self.name))
                .level(level)
                .build(),
        );
    }

    #[cfg(not(feature = "log_recipient_test"))]
    fn transmit(msg: String, log_level: SerializableLogLevel) {
        if let Some(recipient) = LOG_RECIPIENT_OPT
            .lock()
            .expect("log recipient mutex poisoned")
            .as_ref()
        {
            let actix_msg = NodeToUiMessage {
                target: MessageTarget::AllClients,
                body: UiLogBroadcast { msg, log_level }.tmb(0),
            };
            recipient.try_send(actix_msg).expect("UiGateway is dead")
        }
    }
}

#[cfg(feature = "no_test_share")]
impl Logger {
    pub fn level_enabled(&self, level: Level) -> bool {
        logger().enabled(&Metadata::builder().level(level).target(&self.name).build())
    }
}

impl From<Level> for SerializableLogLevel {
    fn from(native_level: Level) -> Self {
        match native_level {
            Level::Error => SerializableLogLevel::Error,
            Level::Warn => SerializableLogLevel::Warn,
            Level::Info => SerializableLogLevel::Info,
            _ => panic!("The level you're converting is below log broadcast level."),
        }
    }
}

<<<<<<< HEAD
pub fn timestamp_as_string(timestamp: &SystemTime) -> String {
    let date_time: DateTime<Local> = DateTime::from(timestamp.clone());
    let fmt = StrftimeItems::new("%Y-%m-%dT%H:%M:%S%.3f");
    date_time.format_with_items(fmt).to_string()
=======
pub fn real_format_function(
    write: &mut dyn io::Write,
    timestamp: OffsetDateTime,
    record: &Record,
) -> Result<(), io::Error> {
    let timestamp = timestamp
        .format(&parse(TIME_FORMATTING_STRING).expect("Unable to parse the formatting type."))
        .expect("Unable to format date and time.");
    let thread_id_str = format!("{:?}", thread::current().id());
    let thread_id = &thread_id_str[9..(thread_id_str.len() - 1)];
    let level = record.level();
    let name = record.module_path().unwrap_or("<unnamed>");
    write.write_fmt(format_args!(
        "{} Thd{}: {}: {}: ",
        timestamp, thread_id, level, name
    ))?;
    write.write_fmt(*record.args())
>>>>>>> 9c9a625d
}

#[cfg(feature = "log_recipient_test")]
lazy_static! {
    pub static ref INITIALIZATION_COUNTER: Mutex<MutexIncrementInset> =
        Mutex::new(MutexIncrementInset(0));
}

#[cfg(feature = "log_recipient_test")]
impl Logger {
    pub fn transmit(_msg: String, _log_level: SerializableLogLevel) {}
}

#[cfg(feature = "log_recipient_test")]
pub fn prepare_log_recipient(_recipient: Recipient<NodeToUiMessage>) {
    INITIALIZATION_COUNTER.lock().unwrap().0 += 1;
}

#[cfg(not(feature = "no_test_share"))]
impl Logger {
    pub fn level_enabled(&self, level: Level) -> bool {
        level <= self.level_limit
    }

    pub fn set_level_for_test(&mut self, level: Level) {
        self.level_limit = level
    }
}

#[cfg(not(feature = "no_test_share"))]
lazy_static! {
    pub static ref TEST_LOG_RECIPIENT_GUARD: Mutex<()> = Mutex::new(());
}

#[cfg(test)]
mod tests {
    use super::*;
    use crate::messages::{ToMessageBody, UiLogBroadcast};
    use crate::test_utils::logging::init_test_logging;
    use crate::test_utils::logging::TestLogHandler;
    use crate::ui_gateway::{MessageBody, MessagePath, MessageTarget};
    use actix::{Actor, AsyncContext, Context, Handler, Message, System};
    use crossbeam_channel::{unbounded, Sender};
    use std::panic::{catch_unwind, AssertUnwindSafe};
    use std::sync::{Arc, Mutex, MutexGuard};
    use std::thread;
    use std::thread::{JoinHandle, ThreadId};
    use std::time::{Duration, SystemTime};
    use time::format_description::parse;
    use time::OffsetDateTime;

    struct TestUiGateway {
        received_messages: Arc<Mutex<Vec<NodeToUiMessage>>>,
        expected_msg_count: usize,
    }

    impl TestUiGateway {
        fn new(msg_count: usize, recording_arc: &Arc<Mutex<Vec<NodeToUiMessage>>>) -> Self {
            Self {
                received_messages: recording_arc.clone(),
                expected_msg_count: msg_count,
            }
        }
    }

    impl Actor for TestUiGateway {
        type Context = Context<Self>;

        fn started(&mut self, ctx: &mut Self::Context) {
            ctx.set_mailbox_capacity(0); //important
            ctx.notify_later(Stop {}, Duration::from_secs(10));
        }
    }

    impl Handler<NodeToUiMessage> for TestUiGateway {
        type Result = ();

        fn handle(&mut self, msg: NodeToUiMessage, _ctx: &mut Self::Context) -> Self::Result {
            let mut inner = self.received_messages.lock().unwrap();
            inner.push(msg);
            if inner.len() == self.expected_msg_count {
                System::current().stop();
            }
        }
    }

    //to be used as a guarantee that the test cannot hang
    #[derive(Message)]
    struct Stop {}

    impl Handler<Stop> for TestUiGateway {
        type Result = ();

        fn handle(&mut self, _msg: Stop, _ctx: &mut Self::Context) -> Self::Result {
            System::current().stop()
        }
    }

    fn overloading_function<C>(
        closure: C,
        join_handles_container: &mut Vec<JoinHandle<()>>,
        factor: usize,
    ) where
        C: Fn() + Send + 'static + Clone,
    {
        (0..factor).for_each(|_| {
            let closure_clone = closure.clone();
            join_handles_container.push(thread::spawn(move || {
                (0..factor).for_each(|_| {
                    thread::sleep(Duration::from_millis(10));
                    closure_clone()
                })
            }))
        });
    }

    fn create_msg() -> NodeToUiMessage {
        NodeToUiMessage {
            target: MessageTarget::AllClients,
            body: MessageBody {
                opcode: "whatever".to_string(),
                path: MessagePath::FireAndForget,
                payload: Ok(String::from("our message")),
            },
        }
    }

    fn send_message_to_recipient() {
        let recipient = LOG_RECIPIENT_OPT
            .lock()
            .expect("SMTR: failed to lock LOG_RECIPIENT_OPT");
        recipient
            .as_ref()
            .expect("SMTR: failed to get ref for recipient")
            .try_send(create_msg())
            .expect("SMTR: failed to send message")
    }

    fn see_about_join_handles(container: Vec<JoinHandle<()>>) {
        container
            .into_iter()
            .for_each(|handle| handle.join().unwrap())
    }

    lazy_static! {
        static ref SENDER: Mutex<Option<Sender<NodeToUiMessage>>> = Mutex::new(None);
    }

    #[test]
    fn transmit_log_handles_overloading_by_sending_msgs_from_multiple_threads() {
        let _test_guard = TEST_LOG_RECIPIENT_GUARD
            .lock()
            .expect("Unable to lock TEST_LOG_RECIPIENT_GUARD");
        let msgs_in_total = 10000;
        let factor = match f64::sqrt(msgs_in_total as f64) {
            x if x.fract() == 0.0 => x as usize,
            _ => panic!("we expected a square number"),
        };
        //Starting an experiment to get a feeling for what might be a standard amount of time
        //to send the given number of messages, in this case using a crossbeam channel.
        //The outcome is going to be a template in the final assertion where we want to check
        //an efficiency of the overloaded actix recipient combined with a mutex
        let mut container_for_join_handles = Vec::new();
        let (tx, rx) = unbounded();
        {
            SENDER.lock().expect("Unable to lock SENDER").replace(tx);
        }
        let (template_before, template_after) = {
            let before = SystemTime::now();
            overloading_function(
                move || {
                    SENDER
                        .lock()
                        .unwrap()
                        .as_ref()
                        .unwrap()
                        .send(create_msg())
                        .unwrap();
                },
                &mut container_for_join_handles,
                factor,
            );

            let mut counter = 0;
            loop {
                rx.recv().expect("Unable to call recv() on rx");
                counter += 1;
                if counter == msgs_in_total {
                    break;
                }
            }
            let after = SystemTime::now();
            (before, after)
        };
        see_about_join_handles(container_for_join_handles);
        let mut container_for_join_handles = vec![];
        let time_example_of_similar_labour = template_after
            .duration_since(template_before)
            .expect("Unable to unwrap the duration_sice for template after");
        let recording_arc = Arc::new(Mutex::new(vec![]));
        let fake_ui_gateway = TestUiGateway::new(msgs_in_total, &recording_arc);
        let system = System::new("test_system");
        let addr = fake_ui_gateway.start();
        let recipient = addr.clone().recipient();
        {
            LOG_RECIPIENT_OPT
                .lock()
                .expect("Unable to lock LOG_RECIPIENT_OPT")
                .replace(recipient);
        }

        overloading_function(
            send_message_to_recipient,
            &mut container_for_join_handles,
            factor,
        );

        let (actual_start, actual_end) = {
            let start = SystemTime::now();
            system.run();
            let end = SystemTime::now();
            (start, end)
        };
        see_about_join_handles(container_for_join_handles);
        //we have now two samples and can go to compare them
        let recording = recording_arc.lock().expect("Unable to lock recording arc");
        assert_eq!(recording.len(), msgs_in_total);
        let measured = actual_end
            .duration_since(actual_start)
            .expect("Unable to run duration_since on actual_end");
        let safe_estimation = (time_example_of_similar_labour / 2) * 5;
        eprintln!("measured {:?}, template {:?}", measured, safe_estimation);
        //a flexible requirement that should pass on a slow machine as well
        assert!(measured < safe_estimation)
    }

    fn prepare_test_environment<'a>() -> MutexGuard<'a, ()> {
        let guard = TEST_LOG_RECIPIENT_GUARD
            .lock()
            .expect("Unable to lock TEST_LOG_RECIPIENT_GUARD");
        LOG_RECIPIENT_OPT
            .lock()
            .expect("Unable to lock LOG_RECIPIENT_OPT")
            .take();
        guard
    }

    #[test]
    fn prepare_log_recipient_works() {
        let _guard = prepare_test_environment();
        let message_container_arc = Arc::new(Mutex::new(vec![]));
        let system = System::new("prepare log recipient");
        let ui_gateway = TestUiGateway::new(0, &message_container_arc);
        let recipient: Recipient<NodeToUiMessage> = ui_gateway.start().recipient();

        prepare_log_recipient(recipient);

        LOG_RECIPIENT_OPT
            .lock()
            .unwrap()
            .as_ref()
            .unwrap()
            .try_send(create_msg())
            .unwrap();
        System::current().stop();
        system.run();
        let message_container = message_container_arc.lock().unwrap();
        assert_eq!(*message_container, vec![create_msg()]);
    }

    #[test]
    fn prepare_log_recipient_should_be_called_only_once_panic() {
        let _guard = prepare_test_environment();
        let ui_gateway = TestUiGateway::new(0, &Arc::new(Mutex::new(vec![])));
        let recipient: Recipient<NodeToUiMessage> = ui_gateway.start().recipient();
        prepare_log_recipient(recipient.clone());

        let caught_panic =
            catch_unwind(AssertUnwindSafe(|| prepare_log_recipient(recipient))).unwrap_err();

        let panic_message = caught_panic.downcast_ref::<&str>().unwrap();
        assert_eq!(
            *panic_message,
            "Log recipient should be initiated only once"
        )
    }

    #[test]
    fn conversion_between_different_level_types_is_enabled() {
        assert_eq!(
            SerializableLogLevel::from(Level::Error),
            SerializableLogLevel::Error
        );
        assert_eq!(
            SerializableLogLevel::from(Level::Warn),
            SerializableLogLevel::Warn
        );
        assert_eq!(
            SerializableLogLevel::from(Level::Info),
            SerializableLogLevel::Info
        );
    }

    #[test]
    #[should_panic(expected = "The level you're converting is below log broadcast level.")]
    fn conversion_from_too_low_level_panics_for_debug() {
        let level_below_broadcast_level = Level::Debug;
        let _serializable_level_below_broadcast_level: SerializableLogLevel =
            level_below_broadcast_level.into();
    }

    #[test]
    #[should_panic(expected = "The level you're converting is below log broadcast level.")]
    fn conversion_from_too_low_level_panics_for_trace() {
        let level_below_broadcast_level = Level::Trace;
        let _serializable_level_below_broadcast_level: SerializableLogLevel =
            level_below_broadcast_level.into();
    }

    #[test]
    fn transmit_fn_can_handle_no_recipients() {
        let _guard = prepare_test_environment();
        let system = System::new("Trying to transmit with no recipient");

        Logger::transmit("Some message".to_string(), Level::Warn.into());

        System::current().stop();
        system.run();
    }

    #[test]
    fn generic_log_when_neither_logging_nor_transmitting() {
        init_test_logging();
        let _guard = TEST_LOG_RECIPIENT_GUARD.lock().unwrap();
        let logger = make_logger_at_level(Level::Debug);
        let system = System::new("Neither Logging, Nor Transmitting");
        let ui_gateway_recording_arc = Arc::new(Mutex::new(vec![]));
        let ui_gateway = TestUiGateway::new(0, &ui_gateway_recording_arc);
        let recipient = ui_gateway.start().recipient();
        {
            LOG_RECIPIENT_OPT.lock().unwrap().replace(recipient);
        }
        let log_function = move || "This is a trace log.".to_string();

        logger.trace(log_function);

        System::current().stop();
        system.run();
        let ui_gateway_recording = ui_gateway_recording_arc.lock().unwrap();
        assert_eq!(*ui_gateway_recording, vec![]);
        TestLogHandler::new().exists_no_log_containing("This is a trace log.");
    }

    #[test]
    fn generic_log_when_only_logging() {
        init_test_logging();
        let _guard = TEST_LOG_RECIPIENT_GUARD.lock().unwrap();
        let logger = make_logger_at_level(Level::Debug);
        let system = System::new("Only Logging, Not Transmitting");
        let ui_gateway_recording_arc = Arc::new(Mutex::new(vec![]));
        let ui_gateway = TestUiGateway::new(0, &ui_gateway_recording_arc);
        let recipient = ui_gateway.start().recipient();
        {
            LOG_RECIPIENT_OPT.lock().unwrap().replace(recipient);
        }
        let log_function = move || "This is a debug log.".to_string();

        logger.debug(log_function);

        System::current().stop();
        system.run();
        let ui_gateway_recording = ui_gateway_recording_arc.lock().unwrap();
        assert_eq!(*ui_gateway_recording, vec![]);
        TestLogHandler::new().exists_log_containing("This is a debug log.");
    }

    #[test]
    fn generic_log_when_only_transmitting() {
        init_test_logging();
        let _guard = TEST_LOG_RECIPIENT_GUARD.lock().unwrap();
        let logger = make_logger_at_level(Level::Warn);
        let system = System::new("transmitting but not logging");
        let ui_gateway_recording_arc = Arc::new(Mutex::new(vec![]));
        let ui_gateway = TestUiGateway::new(1, &ui_gateway_recording_arc);
        let recipient = ui_gateway.start().recipient();
        {
            LOG_RECIPIENT_OPT.lock().unwrap().replace(recipient);
        }
        let log_function = move || "This is an info log.".to_string();

        logger.info(log_function);

        system.run(); //shut down after receiving the expected count of messages
        let ui_gateway_recording = ui_gateway_recording_arc.lock().unwrap();
        assert_eq!(
            *ui_gateway_recording,
            vec![NodeToUiMessage {
                target: MessageTarget::AllClients,
                body: UiLogBroadcast {
                    msg: "This is an info log.".to_string(),
                    log_level: SerializableLogLevel::Info
                }
                .tmb(0)
            }]
        );
        TestLogHandler::new().exists_no_log_containing("This is an info log.");
    }

    #[test]
    fn generic_log_when_both_logging_and_transmitting() {
        init_test_logging();
        let _guard = TEST_LOG_RECIPIENT_GUARD.lock().unwrap();
        let logger = make_logger_at_level(Level::Debug);
        let system = System::new("logging ang transmitting");
        let ui_gateway_recording_arc = Arc::new(Mutex::new(vec![]));
        let ui_gateway = TestUiGateway::new(1, &ui_gateway_recording_arc);
        let recipient = ui_gateway.start().recipient();
        {
            LOG_RECIPIENT_OPT.lock().unwrap().replace(recipient);
        }
        let log_function = move || "This is a warn log.".to_string();

        logger.warning(log_function);

        system.run(); //shut down after receiving the expected count of messages
        let ui_gateway_recording = ui_gateway_recording_arc.lock().unwrap();
        assert_eq!(
            *ui_gateway_recording,
            vec![NodeToUiMessage {
                target: MessageTarget::AllClients,
                body: UiLogBroadcast {
                    msg: "This is a warn log.".to_string(),
                    log_level: SerializableLogLevel::Warn
                }
                .tmb(0)
            }]
        );
        TestLogHandler::new().exists_log_containing("WARN: test: This is a warn log.");
    }

    #[test]
    fn logger_format_is_correct() {
        init_test_logging();
        let _guard = prepare_test_environment();
        let one_logger = Logger::new("logger_format_is_correct_one");
        let another_logger = Logger::new("logger_format_is_correct_another");

        let before = OffsetDateTime::now_utc();
        error!(one_logger, "one log");
        error!(another_logger, "another log");
        let after = OffsetDateTime::now_utc();

        let tlh = TestLogHandler::new();
        let prefix_len = "0000-00-00T00:00:00.000".len();
        let thread_id = thread::current().id();
        let one_log = tlh.get_log_at(tlh.exists_log_containing(&format!(
            " Thd{}: ERROR: logger_format_is_correct_one: one log",
            thread_id_as_string(thread_id)
        )));
        let another_log = tlh.get_log_at(tlh.exists_log_containing(&format!(
            " Thd{}: ERROR: logger_format_is_correct_another: another log",
            thread_id_as_string(thread_id)
        )));
        let before_str = timestamp_as_string(before);
        let after_str = timestamp_as_string(after);
        assert_between(&one_log[..prefix_len], &before_str, &after_str);
        assert_between(&another_log[..prefix_len], &before_str, &after_str);
    }

    #[test]
    fn trace_is_not_computed_when_log_level_is_debug() {
        let logger = make_logger_at_level(Level::Debug);
        let signal = Arc::new(Mutex::new(Some(false)));
        let signal_c = signal.clone();

        let log_function = move || {
            let mut locked_signal = signal_c.lock().unwrap();
            locked_signal.replace(true);
            "blah".to_string()
        };

        logger.trace(log_function);

        assert_eq!(signal.lock().unwrap().as_ref(), Some(&false));
    }

    #[test]
    fn debug_is_not_computed_when_log_level_is_info() {
        let logger = make_logger_at_level(Level::Info);
        let signal = Arc::new(Mutex::new(Some(false)));
        let signal_c = signal.clone();

        let log_function = move || {
            let mut locked_signal = signal_c.lock().unwrap();
            locked_signal.replace(true);
            "blah".to_string()
        };

        logger.debug(log_function);

        assert_eq!(signal.lock().unwrap().as_ref(), Some(&false));
    }

    #[test]
    fn info_is_not_computed_when_log_level_is_warn() {
        init_test_logging();
        let _guard = prepare_test_environment();
        let logger = make_logger_at_level(Level::Warn);
        let log_function = move || "info 445566".to_string();

        logger.info(log_function);

        TestLogHandler::new().exists_no_log_containing("info 445566")
    }

    #[test]
    fn warning_is_not_computed_when_log_level_is_error() {
        init_test_logging();
        let _guard = prepare_test_environment();
        let logger = make_logger_at_level(Level::Error);
        let log_function = move || "warning 335566".to_string();

        logger.warning(log_function);

        TestLogHandler::new().exists_no_log_containing("warning 335566")
    }

    #[test]
    fn trace_is_computed_when_log_level_is_trace() {
        let logger = make_logger_at_level(Level::Trace);
        let signal = Arc::new(Mutex::new(Some(false)));
        let signal_c = signal.clone();

        let log_function = move || {
            let mut locked_signal = signal_c.lock().unwrap();
            locked_signal.replace(true);
            "blah".to_string()
        };

        logger.trace(log_function);

        assert_eq!(signal.lock().unwrap().as_ref(), Some(&true));
    }

    #[test]
    fn debug_is_computed_when_log_level_is_debug() {
        let logger = make_logger_at_level(Level::Debug);
        let signal = Arc::new(Mutex::new(Some(false)));
        let signal_c = signal.clone();

        let log_function = move || {
            let mut locked_signal = signal_c.lock().unwrap();
            locked_signal.replace(true);
            "blah".to_string()
        };

        logger.debug(log_function);

        assert_eq!(signal.lock().unwrap().as_ref(), Some(&true));
    }

    #[test]
    fn info_is_computed_when_log_level_is_info() {
        let _guard = prepare_test_environment();
        let logger = make_logger_at_level(Level::Info);
        let signal = Arc::new(Mutex::new(Some(false)));
        let signal_c = signal.clone();
        let log_function = move || {
            let mut locked_signal = signal_c.lock().unwrap();
            locked_signal.replace(true);
            "blah".to_string()
        };

        logger.info(log_function);

        assert_eq!(signal.lock().unwrap().as_ref(), Some(&true));
    }

    #[test]
    fn warn_is_computed_when_log_level_is_warn() {
        let _guard = prepare_test_environment();
        let logger = make_logger_at_level(Level::Warn);
        let signal = Arc::new(Mutex::new(Some(false)));
        let signal_c = signal.clone();

        let log_function = move || {
            let mut locked_signal = signal_c.lock().unwrap();
            locked_signal.replace(true);
            "blah".to_string()
        };

        logger.warning(log_function);

        assert_eq!(signal.lock().unwrap().as_ref(), Some(&true));
    }

    #[test]
    fn error_is_computed_when_log_level_is_error() {
        let _guard = prepare_test_environment();
        let logger = make_logger_at_level(Level::Error);
        let signal = Arc::new(Mutex::new(Some(false)));
        let signal_c = signal.clone();
        let log_function = move || {
            let mut locked_signal = signal_c.lock().unwrap();
            locked_signal.replace(true);
            "blah".to_string()
        };

        logger.error(log_function);

        assert_eq!(signal.lock().unwrap().as_ref(), Some(&true));
    }

    #[test]
    fn macros_work() {
        init_test_logging();
        let _guard = prepare_test_environment();
        let logger = Logger::new("test");

        trace!(logger, "trace! {}", 42);
        debug!(logger, "debug! {}", 42);
        info!(logger, "info! {}", 42);
        warning!(logger, "warning! {}", 42);
        error!(logger, "error! {}", 42);

        let tlh = TestLogHandler::new();
        tlh.exists_log_containing("trace! 42");
        tlh.exists_log_containing("debug! 42");
        tlh.exists_log_containing("info! 42");
        tlh.exists_log_containing("warning! 42");
        tlh.exists_log_containing("error! 42");
    }

<<<<<<< HEAD
=======
    fn timestamp_as_string(timestamp: OffsetDateTime) -> String {
        timestamp
            .format(&parse(TIME_FORMATTING_STRING).unwrap())
            .unwrap()
    }

>>>>>>> 9c9a625d
    fn thread_id_as_string(thread_id: ThreadId) -> String {
        let thread_id_str = format!("{:?}", thread_id);
        String::from(&thread_id_str[9..(thread_id_str.len() - 1)])
    }

    fn assert_between(candidate: &str, before: &str, after: &str) {
        assert_eq!(
            candidate >= before && candidate <= after,
            true,
            "{} is outside the interval {} - {}",
            candidate,
            before,
            after,
        );
    }

    fn make_logger_at_level(level: Level) -> Logger {
        Logger {
            name: "test".to_string(),
            #[cfg(not(feature = "no_test_share"))]
            level_limit: level,
        }
    }
}<|MERGE_RESOLUTION|>--- conflicted
+++ resolved
@@ -8,9 +8,6 @@
 use crate::ui_gateway::MessageTarget;
 use crate::ui_gateway::NodeToUiMessage;
 use actix::Recipient;
-use chrono::format::StrftimeItems;
-use chrono::DateTime;
-use chrono::Local;
 use lazy_static::lazy_static;
 use log::logger;
 use log::Level;
@@ -19,13 +16,9 @@
 #[allow(unused_imports)]
 use log::Record;
 use std::sync::Mutex;
-<<<<<<< HEAD
-use std::time::SystemTime;
-=======
 use std::{io, thread};
 use time::format_description::parse;
 use time::OffsetDateTime;
->>>>>>> 9c9a625d
 
 const UI_MESSAGE_LOG_LEVEL: Level = Level::Info;
 const TIME_FORMATTING_STRING: &str =
@@ -229,12 +222,6 @@
     }
 }
 
-<<<<<<< HEAD
-pub fn timestamp_as_string(timestamp: &SystemTime) -> String {
-    let date_time: DateTime<Local> = DateTime::from(timestamp.clone());
-    let fmt = StrftimeItems::new("%Y-%m-%dT%H:%M:%S%.3f");
-    date_time.format_with_items(fmt).to_string()
-=======
 pub fn real_format_function(
     write: &mut dyn io::Write,
     timestamp: OffsetDateTime,
@@ -252,7 +239,6 @@
         timestamp, thread_id, level, name
     ))?;
     write.write_fmt(*record.args())
->>>>>>> 9c9a625d
 }
 
 #[cfg(feature = "log_recipient_test")]
@@ -700,10 +686,10 @@
         let one_logger = Logger::new("logger_format_is_correct_one");
         let another_logger = Logger::new("logger_format_is_correct_another");
 
-        let before = OffsetDateTime::now_utc();
+        let before = SystemTime::now();
         error!(one_logger, "one log");
         error!(another_logger, "another log");
-        let after = OffsetDateTime::now_utc();
+        let after = SystemTime::now();
 
         let tlh = TestLogHandler::new();
         let prefix_len = "0000-00-00T00:00:00.000".len();
@@ -716,8 +702,8 @@
             " Thd{}: ERROR: logger_format_is_correct_another: another log",
             thread_id_as_string(thread_id)
         )));
-        let before_str = timestamp_as_string(before);
-        let after_str = timestamp_as_string(after);
+        let before_str = timestamp_as_string(&before);
+        let after_str = timestamp_as_string(&after);
         assert_between(&one_log[..prefix_len], &before_str, &after_str);
         assert_between(&another_log[..prefix_len], &before_str, &after_str);
     }
@@ -886,15 +872,12 @@
         tlh.exists_log_containing("error! 42");
     }
 
-<<<<<<< HEAD
-=======
-    fn timestamp_as_string(timestamp: OffsetDateTime) -> String {
+    pub fn timestamp_as_string(timestamp: OffsetDateTime) -> String {
         timestamp
             .format(&parse(TIME_FORMATTING_STRING).unwrap())
             .unwrap()
     }
 
->>>>>>> 9c9a625d
     fn thread_id_as_string(thread_id: ThreadId) -> String {
         let thread_id_str = format!("{:?}", thread_id);
         String::from(&thread_id_str[9..(thread_id_str.len() - 1)])
