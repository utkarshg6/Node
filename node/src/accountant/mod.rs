// Copyright (c) 2019, MASQ (https://masq.ai) and/or its affiliates. All rights reserved.

pub mod big_int_processing;
pub mod dao_utils;
pub mod financials;
pub mod payable_dao;
pub mod payment_adjuster;
pub mod pending_payable_dao;
pub mod receivable_dao;
pub mod scan_mid_procedures;
pub mod scanners;
pub mod scanners_utils;

#[cfg(test)]
pub mod test_utils;

use core::fmt::Debug;
use masq_lib::constants::{SCAN_ERROR, WEIS_IN_GWEI};
use std::cell::{Ref, RefCell};

use masq_lib::messages::{
    QueryResults, ScanType, UiFinancialStatistics, UiPayableAccount, UiReceivableAccount,
    UiScanRequest,
};
use masq_lib::ui_gateway::{MessageBody, MessagePath};

use crate::accountant::dao_utils::{
    remap_payable_accounts, remap_receivable_accounts, CustomQuery, DaoFactoryReal,
};
use crate::accountant::financials::visibility_restricted_module::{
    check_query_is_within_tech_limits, financials_entry_check,
};
use crate::accountant::payable_dao::{PayableAccount, PayableDaoError};
use crate::accountant::pending_payable_dao::PendingPayableDao;
use crate::accountant::receivable_dao::ReceivableDaoError;
use crate::accountant::scanners::{ScanTimings, Scanners};
use crate::blockchain::blockchain_bridge::{
    PendingPayableFingerprint, PendingPayableFingerprintSeeds, RetrieveTransactions,
};
use crate::blockchain::blockchain_interface::{
    BlockchainTransaction, PayableTransactionError, ProcessedPayableFallible,
};
use crate::bootstrapper::BootstrapperConfig;
use crate::database::db_initializer::DbInitializationConfig;
use crate::sub_lib::accountant::AccountantSubs;
use crate::sub_lib::accountant::DaoFactories;
use crate::sub_lib::accountant::FinancialStatistics;
use crate::sub_lib::accountant::ReportExitServiceProvidedMessage;
use crate::sub_lib::accountant::ReportRoutingServiceProvidedMessage;
use crate::sub_lib::accountant::ReportServicesConsumedMessage;
use crate::sub_lib::accountant::{MessageIdGenerator, MessageIdGeneratorReal};
use crate::sub_lib::blockchain_bridge::{
    ConsumingWalletBalances, OutcomingPayamentsInstructions, RequestBalancesToPayPayables,
};
use crate::sub_lib::peer_actors::{BindMessage, StartMessage};
use crate::sub_lib::utils::{handle_ui_crash_request, NODE_MAILBOX_CAPACITY};
use crate::sub_lib::wallet::Wallet;
use actix::Actor;
use actix::Addr;
use actix::AsyncContext;
use actix::Context;
use actix::Handler;
use actix::Message;
use actix::Recipient;
<<<<<<< HEAD
use itertools::Either;
=======
use itertools::Itertools;
>>>>>>> 907fe687
use masq_lib::crash_point::CrashPoint;
use masq_lib::logger::Logger;
use masq_lib::messages::UiFinancialsResponse;
use masq_lib::messages::{FromMessageBody, ToMessageBody, UiFinancialsRequest};
use masq_lib::ui_gateway::MessageTarget::ClientId;
use masq_lib::ui_gateway::{NodeFromUiMessage, NodeToUiMessage};
use masq_lib::utils::ExpectValue;
use payable_dao::PayableDao;
use receivable_dao::ReceivableDao;
use std::any::type_name;
#[cfg(test)]
use std::default::Default;
use std::fmt::Display;
use std::ops::{Div, Mul};
use std::path::Path;
use std::rc::Rc;
use std::time::SystemTime;
use web3::types::{TransactionReceipt, H256};

pub const CRASH_KEY: &str = "ACCOUNTANT";
pub const DEFAULT_PENDING_TOO_LONG_SEC: u64 = 21_600; //6 hours

pub struct Accountant {
    suppress_initial_scans: bool,
    consuming_wallet: Option<Wallet>,
    earning_wallet: Rc<Wallet>,
    payable_dao: Box<dyn PayableDao>,
    receivable_dao: Box<dyn ReceivableDao>,
    pending_payable_dao: Box<dyn PendingPayableDao>,
    crashable: bool,
    scanners: Scanners,
    scan_timings: ScanTimings,
    financial_statistics: Rc<RefCell<FinancialStatistics>>,
    outcoming_payments_instructions_sub_opt: Option<Recipient<OutcomingPayamentsInstructions>>,
    request_balances_to_pay_payables_sub_opt: Option<Recipient<RequestBalancesToPayPayables>>,
    retrieve_transactions_sub_opt: Option<Recipient<RetrieveTransactions>>,
    request_transaction_receipts_subs_opt: Option<Recipient<RequestTransactionReceipts>>,
    report_inbound_payments_sub_opt: Option<Recipient<ReceivedPayments>>,
    report_sent_payables_sub_opt: Option<Recipient<SentPayables>>,
    ui_message_sub_opt: Option<Recipient<NodeToUiMessage>>,
    message_id_generator: Box<dyn MessageIdGenerator>,
    logger: Logger,
}

impl Actor for Accountant {
    type Context = Context<Self>;
}

#[derive(Debug, Eq, PartialEq, Clone, Copy)]
pub struct ResponseSkeleton {
    pub client_id: u64,
    pub context_id: u64,
}

#[derive(Debug, Message, PartialEq, Eq)]
pub struct ReceivedPayments {
    //TODO When we decide whether to delinquency-ban a debtor, we do so based on the age
    // of his debt. That age is calculated from the last time he made a payment. It would
    // be most accurate to draw that timestamp from the time the block containing the
    // payment was placed on the blockchain; however, we're actually drawing the timestamp
    // from the moment we discovered and accepted the payment, which is less accurate and
    // detects any upcoming delinquency later than the more accurate version would. Is this
    // a problem? Do we want to correct the timestamp? Discuss.
    pub timestamp: SystemTime,
    pub payments: Vec<BlockchainTransaction>,
    pub response_skeleton_opt: Option<ResponseSkeleton>,
}

#[derive(Debug, Message, PartialEq)]
pub struct SentPayables {
    pub payment_procedure_result: Result<Vec<ProcessedPayableFallible>, PayableTransactionError>,
    pub response_skeleton_opt: Option<ResponseSkeleton>,
}

#[derive(Debug, Message, PartialEq, Eq, Clone)]
pub struct ConsumingWalletBalancesAndQualifiedPayables {
    pub qualified_payables: Vec<PayableAccount>,
    pub consuming_wallet_balances: ConsumingWalletBalances,
    pub response_skeleton_opt: Option<ResponseSkeleton>,
}

#[derive(Debug, Message, Default, PartialEq, Eq, Clone, Copy)]
pub struct ScanForPayables {
    pub response_skeleton_opt: Option<ResponseSkeleton>,
}

#[derive(Debug, Message, Default, PartialEq, Eq, Clone, Copy)]
pub struct ScanForReceivables {
    pub response_skeleton_opt: Option<ResponseSkeleton>,
}

#[derive(Debug, Message, Default, PartialEq, Eq, Clone, Copy)]
pub struct ScanForPendingPayables {
    pub response_skeleton_opt: Option<ResponseSkeleton>,
}

#[derive(Debug, Clone, Message, PartialEq, Eq)]
pub struct ScanError {
    pub scan_type: ScanType,
    pub response_skeleton_opt: Option<ResponseSkeleton>,
    pub msg: String,
}

impl Handler<BindMessage> for Accountant {
    type Result = ();

    fn handle(&mut self, msg: BindMessage, ctx: &mut Self::Context) -> Self::Result {
        self.handle_bind_message(msg);
        ctx.set_mailbox_capacity(NODE_MAILBOX_CAPACITY);
    }
}

impl Handler<StartMessage> for Accountant {
    type Result = ();

    fn handle(&mut self, _msg: StartMessage, ctx: &mut Self::Context) -> Self::Result {
        if self.suppress_initial_scans {
            info!(
                &self.logger,
                "Started with --scans off; declining to begin database and blockchain scans"
            );
        } else {
            debug!(
                &self.logger,
                "Started with --scans on; starting database and blockchain scans"
            );
            ctx.notify(ScanForPendingPayables {
                response_skeleton_opt: None,
            });
            ctx.notify(ScanForPayables {
                response_skeleton_opt: None,
            });
            ctx.notify(ScanForReceivables {
                response_skeleton_opt: None,
            });
        }
    }
}

impl Handler<ReceivedPayments> for Accountant {
    type Result = ();

    fn handle(&mut self, msg: ReceivedPayments, _ctx: &mut Self::Context) -> Self::Result {
        if let Some(node_to_ui_msg) = self.scanners.receivable.finish_scan(msg, &self.logger) {
            self.ui_message_sub_opt
                .as_ref()
                .expect("UIGateway is not bound")
                .try_send(node_to_ui_msg)
                .expect("UIGateway is dead");
        }
    }
}

impl Handler<ConsumingWalletBalancesAndQualifiedPayables> for Accountant {
    type Result = ();

    fn handle(
        &mut self,
        msg: ConsumingWalletBalancesAndQualifiedPayables,
        _ctx: &mut Self::Context,
    ) -> Self::Result {
        let instructions = match self.scanners.payable.mid_procedure_soft(msg, &self.logger) {
            Either::Left(finalized_msg) => finalized_msg,
            Either::Right(unaccepted_msg) => {
                //TODO we will eventually query info from Neighborhood here
                self.scanners.payable.mid_procedure_hard(unaccepted_msg)
            }
        };
        self.outcoming_payments_instructions_sub_opt
            .as_ref()
            .expect("BlockchainBridge is unbound")
            .try_send(instructions)
            .expect("BlockchainBridge is dead")
    }
}

impl Handler<SentPayables> for Accountant {
    type Result = ();

    fn handle(&mut self, msg: SentPayables, _ctx: &mut Self::Context) -> Self::Result {
        if let Some(node_to_ui_msg) = self.scanners.payable.finish_scan(msg, &self.logger) {
            self.ui_message_sub_opt
                .as_ref()
                .expect("UIGateway is not bound")
                .try_send(node_to_ui_msg)
                .expect("UIGateway is dead");
        }
    }
}

impl Handler<ScanForPayables> for Accountant {
    type Result = ();

    fn handle(&mut self, msg: ScanForPayables, ctx: &mut Self::Context) -> Self::Result {
        self.handle_request_of_scan_for_payable(msg.response_skeleton_opt);
        self.scan_timings
            .payable
            .schedule_another_periodic_scan(ctx);
    }
}

impl Handler<ScanForPendingPayables> for Accountant {
    type Result = ();

    fn handle(&mut self, msg: ScanForPendingPayables, ctx: &mut Self::Context) -> Self::Result {
        self.handle_request_of_scan_for_pending_payable(msg.response_skeleton_opt);
        self.scan_timings
            .pending_payable
            .schedule_another_periodic_scan(ctx);
    }
}

impl Handler<ScanForReceivables> for Accountant {
    type Result = ();

    fn handle(&mut self, msg: ScanForReceivables, ctx: &mut Self::Context) -> Self::Result {
        self.handle_request_of_scan_for_receivable(msg.response_skeleton_opt);
        self.scan_timings
            .receivable
            .schedule_another_periodic_scan(ctx);
    }
}

impl Handler<ScanError> for Accountant {
    type Result = ();

    fn handle(&mut self, scan_error: ScanError, _ctx: &mut Self::Context) -> Self::Result {
        error!(self.logger, "Received ScanError: {:?}", scan_error);
        match scan_error.scan_type {
            ScanType::Payables => {
                self.scanners.payable.mark_as_ended(&self.logger);
            }
            ScanType::PendingPayables => {
                self.scanners.pending_payable.mark_as_ended(&self.logger);
            }
            ScanType::Receivables => {
                self.scanners.receivable.mark_as_ended(&self.logger);
            }
        };
        if let Some(response_skeleton) = scan_error.response_skeleton_opt {
            let error_msg = NodeToUiMessage {
                target: ClientId(response_skeleton.client_id),
                body: MessageBody {
                    opcode: "scan".to_string(),
                    path: MessagePath::Conversation(response_skeleton.context_id),
                    payload: Err((
                        SCAN_ERROR,
                        format!(
                            "{:?} scan failed: '{}'",
                            scan_error.scan_type, scan_error.msg
                        ),
                    )),
                },
            };
            error!(self.logger, "Sending UiScanResponse: {:?}", error_msg);
            self.ui_message_sub_opt
                .as_ref()
                .expect("UIGateway not bound")
                .try_send(error_msg)
                .expect("UiGateway is dead");
        }
    }
}

impl Handler<ReportRoutingServiceProvidedMessage> for Accountant {
    type Result = ();

    fn handle(
        &mut self,
        msg: ReportRoutingServiceProvidedMessage,
        _ctx: &mut Self::Context,
    ) -> Self::Result {
        self.handle_report_routing_service_provided_message(msg);
    }
}

impl Handler<ReportExitServiceProvidedMessage> for Accountant {
    type Result = ();

    fn handle(
        &mut self,
        msg: ReportExitServiceProvidedMessage,
        _ctx: &mut Self::Context,
    ) -> Self::Result {
        self.handle_report_exit_service_provided_message(msg);
    }
}

impl Handler<ReportServicesConsumedMessage> for Accountant {
    type Result = ();

    fn handle(
        &mut self,
        msg: ReportServicesConsumedMessage,
        _ctx: &mut Self::Context,
    ) -> Self::Result {
        self.handle_report_services_consumed_message(msg);
    }
}

pub trait SkeletonOptHolder {
    fn skeleton_opt(&self) -> Option<ResponseSkeleton>;
}

#[derive(Debug, PartialEq, Eq, Message, Clone)]
pub struct RequestTransactionReceipts {
    pub pending_payable: Vec<PendingPayableFingerprint>,
    pub response_skeleton_opt: Option<ResponseSkeleton>,
}

impl SkeletonOptHolder for RequestTransactionReceipts {
    fn skeleton_opt(&self) -> Option<ResponseSkeleton> {
        self.response_skeleton_opt
    }
}

#[derive(Debug, PartialEq, Message, Clone)]
pub struct ReportTransactionReceipts {
    pub fingerprints_with_receipts: Vec<(Option<TransactionReceipt>, PendingPayableFingerprint)>,
    pub response_skeleton_opt: Option<ResponseSkeleton>,
}

impl Handler<ReportTransactionReceipts> for Accountant {
    type Result = ();

    fn handle(&mut self, msg: ReportTransactionReceipts, _ctx: &mut Self::Context) -> Self::Result {
        if let Some(node_to_ui_msg) = self.scanners.pending_payable.finish_scan(msg, &self.logger) {
            self.ui_message_sub_opt
                .as_ref()
                .expect("UIGateway is not bound")
                .try_send(node_to_ui_msg)
                .expect("UIGateway is dead");
        }
    }
}

impl Handler<PendingPayableFingerprintSeeds> for Accountant {
    type Result = ();
    fn handle(
        &mut self,
        msg: PendingPayableFingerprintSeeds,
        _ctx: &mut Self::Context,
    ) -> Self::Result {
        self.handle_new_pending_payable_fingerprints(msg)
    }
}

impl Handler<NodeFromUiMessage> for Accountant {
    type Result = ();

    fn handle(&mut self, msg: NodeFromUiMessage, ctx: &mut Self::Context) -> Self::Result {
        let client_id = msg.client_id;
        if let Ok((request, context_id)) = UiFinancialsRequest::fmb(msg.body.clone()) {
            self.handle_financials(&request, client_id, context_id)
        } else if let Ok((body, context_id)) = UiScanRequest::fmb(msg.body.clone()) {
            self.handle_externally_triggered_scan(
                ctx,
                body.scan_type,
                ResponseSkeleton {
                    client_id,
                    context_id,
                },
            )
        } else {
            handle_ui_crash_request(msg, &self.logger, self.crashable, CRASH_KEY)
        }
    }
}

impl Accountant {
    pub fn new(config: BootstrapperConfig, dao_factories: DaoFactories) -> Accountant {
        let payment_thresholds = config.payment_thresholds_opt.expectv("Payment thresholds");
        let scan_intervals = config.scan_intervals_opt.expectv("Scan Intervals");
        let earning_wallet = Rc::new(config.earning_wallet);
        let financial_statistics = Rc::new(RefCell::new(FinancialStatistics::default()));
        let payable_dao = dao_factories.payable_dao_factory.make();
        let pending_payable_dao = dao_factories.pending_payable_dao_factory.make();
        let receivable_dao = dao_factories.receivable_dao_factory.make();
        let scanners = Scanners::new(
            dao_factories,
            Rc::new(payment_thresholds),
            Rc::clone(&earning_wallet),
            config.when_pending_too_long_sec,
            Rc::clone(&financial_statistics),
        );

        Accountant {
            suppress_initial_scans: config.suppress_initial_scans,
            consuming_wallet: config.consuming_wallet_opt.clone(),
            earning_wallet: Rc::clone(&earning_wallet),
            payable_dao,
            receivable_dao,
            pending_payable_dao,
            scanners,
            crashable: config.crash_point == CrashPoint::Message,
            scan_timings: ScanTimings::new(scan_intervals),
            financial_statistics: Rc::clone(&financial_statistics),
            outcoming_payments_instructions_sub_opt: None,
            request_balances_to_pay_payables_sub_opt: None,
            report_sent_payables_sub_opt: None,
            retrieve_transactions_sub_opt: None,
            report_inbound_payments_sub_opt: None,
            request_transaction_receipts_subs_opt: None,
            ui_message_sub_opt: None,
            message_id_generator: Box::new(MessageIdGeneratorReal::default()),
            logger: Logger::new("Accountant"),
        }
    }

    pub fn make_subs_from(addr: &Addr<Accountant>) -> AccountantSubs {
        AccountantSubs {
            bind: recipient!(addr, BindMessage),
            start: recipient!(addr, StartMessage),
            report_routing_service_provided: recipient!(addr, ReportRoutingServiceProvidedMessage),
            report_exit_service_provided: recipient!(addr, ReportExitServiceProvidedMessage),
            report_services_consumed: recipient!(addr, ReportServicesConsumedMessage),
            report_consuming_wallet_balances_and_qualified_payables: recipient!(
                addr,
                ConsumingWalletBalancesAndQualifiedPayables
            ),
            report_inbound_payments: recipient!(addr, ReceivedPayments),
            init_pending_payable_fingerprints: recipient!(addr, PendingPayableFingerprintSeeds),
            report_transaction_receipts: recipient!(addr, ReportTransactionReceipts),
            report_sent_payments: recipient!(addr, SentPayables),
            scan_errors: recipient!(addr, ScanError),
            ui_message_sub: recipient!(addr, NodeFromUiMessage),
        }
    }

    pub fn dao_factory(data_directory: &Path) -> DaoFactoryReal {
        DaoFactoryReal::new(data_directory, DbInitializationConfig::panic_on_migration())
    }

    fn record_service_provided(
        &self,
        service_rate: u64,
        byte_rate: u64,
        timestamp: SystemTime,
        payload_size: usize,
        wallet: &Wallet,
    ) {
        let byte_charge = byte_rate as u128 * (payload_size as u128);
        let total_charge = service_rate as u128 + byte_charge;
        if !self.our_wallet(wallet) {
            match self.receivable_dao
                .as_ref()
                .more_money_receivable(timestamp,wallet, total_charge) {
                Ok(_) => (),
                Err(ReceivableDaoError::SignConversion(_)) => error! (
                    self.logger,
                    "Overflow error recording service provided for {}: service rate {}, byte rate {}, payload size {}. Skipping",
                    wallet,
                    service_rate,
                    byte_rate,
                    payload_size
                ),
                Err(e)=> panic!("Recording services provided for {} but has hit fatal database error: {:?}", wallet, e)
            };
        } else {
            warning!(
                self.logger,
                "Declining to record a receivable against our wallet {} for service we provided",
                wallet
            );
        }
    }

    fn record_service_consumed(
        &self,
        service_rate: u64,
        byte_rate: u64,
        timestamp: SystemTime,
        payload_size: usize,
        wallet: &Wallet,
    ) {
        let byte_charge = byte_rate as u128 * (payload_size as u128);
        let total_charge = service_rate as u128 + byte_charge;
        if !self.our_wallet(wallet) {
            match self.payable_dao
                .as_ref()
                .more_money_payable(timestamp, wallet,total_charge){
                Ok(_) => (),
                Err(PayableDaoError::SignConversion(_)) => error! (
                    self.logger,
                    "Overflow error recording consumed services from {}: total charge {}, service rate {}, byte rate {}, payload size {}. Skipping",
                    wallet,
                    total_charge,
                    service_rate,
                    byte_rate,
                    payload_size
                ),
                Err(e) => panic!("Recording services consumed from {} but has hit fatal database error: {:?}", wallet, e)
            };
        } else {
            warning!(
                self.logger,
                "Declining to record a payable against our wallet {} for service we provided",
                wallet
            );
        }
    }

    fn our_wallet(&self, wallet: &Wallet) -> bool {
        match &self.consuming_wallet {
            Some(ref consuming) if consuming.address() == wallet.address() => true,
            _ => wallet.address() == self.earning_wallet.address(),
        }
    }

    fn handle_bind_message(&mut self, msg: BindMessage) {
        self.outcoming_payments_instructions_sub_opt =
            Some(msg.peer_actors.blockchain_bridge.report_accounts_payable);
        self.retrieve_transactions_sub_opt =
            Some(msg.peer_actors.blockchain_bridge.retrieve_transactions);
        self.report_inbound_payments_sub_opt =
            Some(msg.peer_actors.accountant.report_inbound_payments);
        self.request_balances_to_pay_payables_sub_opt = Some(
            msg.peer_actors
                .blockchain_bridge
                .request_balances_to_pay_payables,
        );
        self.report_sent_payables_sub_opt = Some(msg.peer_actors.accountant.report_sent_payments);
        self.ui_message_sub_opt = Some(msg.peer_actors.ui_gateway.node_to_ui_message_sub);
        self.request_transaction_receipts_subs_opt = Some(
            msg.peer_actors
                .blockchain_bridge
                .request_transaction_receipts,
        );
        info!(self.logger, "Accountant bound");
    }

    fn handle_report_routing_service_provided_message(
        &mut self,
        msg: ReportRoutingServiceProvidedMessage,
    ) {
        debug!(
            self.logger,
            "Charging routing of {} bytes to wallet {}", msg.payload_size, msg.paying_wallet
        );
        self.record_service_provided(
            msg.service_rate,
            msg.byte_rate,
            msg.timestamp,
            msg.payload_size,
            &msg.paying_wallet,
        );
    }

    fn handle_report_exit_service_provided_message(
        &mut self,
        msg: ReportExitServiceProvidedMessage,
    ) {
        debug!(
            self.logger,
            "Charging exit service for {} bytes to wallet {} at {} per service and {} per byte",
            msg.payload_size,
            msg.paying_wallet,
            msg.service_rate,
            msg.byte_rate
        );
        self.record_service_provided(
            msg.service_rate,
            msg.byte_rate,
            msg.timestamp,
            msg.payload_size,
            &msg.paying_wallet,
        );
    }

    fn msg_id(&self) -> u32 {
        if self.logger.debug_enabled() {
            self.message_id_generator.id()
        } else {
            0
        }
    }

    fn handle_report_services_consumed_message(&mut self, msg: ReportServicesConsumedMessage) {
        let msg_id = self.msg_id();
        debug!(
            self.logger,
            "MsgId {}: Accruing debt to {} for consuming {} exited bytes",
            msg_id,
            msg.exit.earning_wallet,
            msg.exit.payload_size
        );
        self.record_service_consumed(
            msg.exit.service_rate,
            msg.exit.byte_rate,
            msg.timestamp,
            msg.exit.payload_size,
            &msg.exit.earning_wallet,
        );
        msg.routing.iter().for_each(|routing_service| {
            debug!(
                self.logger,
                "MsgId {}: Accruing debt to {} for consuming {} routed bytes",
                msg_id,
                routing_service.earning_wallet,
                msg.routing_payload_size
            );
            self.record_service_consumed(
                routing_service.service_rate,
                routing_service.byte_rate,
                msg.timestamp,
                msg.routing_payload_size,
                &routing_service.earning_wallet,
            );
        })
    }

    fn handle_financials(&self, msg: &UiFinancialsRequest, client_id: u64, context_id: u64) {
        let body: MessageBody = self.compute_financials(msg, context_id);
        self.ui_message_sub_opt
            .as_ref()
            .expect("UiGateway not bound")
            .try_send(NodeToUiMessage {
                target: ClientId(client_id),
                body,
            })
            .expect("UiGateway is dead");
    }

    fn compute_financials(&self, msg: &UiFinancialsRequest, context_id: u64) -> MessageBody {
        if let Err(message_body) = financials_entry_check(msg, context_id) {
            return message_body;
        };
        let stats_opt = self.process_stats(msg);
        let query_results_opt = match self.process_queries_of_records(msg, context_id) {
            Ok(results_opt) => results_opt,
            Err(message_body) => return message_body,
        };
        UiFinancialsResponse {
            stats_opt,
            query_results_opt,
        }
        .tmb(context_id)
    }

    fn request_payable_accounts_by_specific_mode(
        &self,
        mode: CustomQuery<u64>,
    ) -> Option<Vec<UiPayableAccount>> {
        self.payable_dao
            .custom_query(mode)
            .map(remap_payable_accounts)
    }

    fn request_receivable_accounts_by_specific_mode(
        &self,
        mode: CustomQuery<i64>,
    ) -> Option<Vec<UiReceivableAccount>> {
        self.receivable_dao
            .custom_query(mode)
            .map(remap_receivable_accounts)
    }

    fn process_stats(&self, msg: &UiFinancialsRequest) -> Option<UiFinancialStatistics> {
        if msg.stats_required {
            let financial_statistics = self.financial_statistics();
            Some(UiFinancialStatistics {
                total_unpaid_and_pending_payable_gwei: wei_to_gwei(self.payable_dao.total()),
                total_paid_payable_gwei: wei_to_gwei(financial_statistics.total_paid_payable_wei),
                total_unpaid_receivable_gwei: wei_to_gwei(self.receivable_dao.total()),
                total_paid_receivable_gwei: wei_to_gwei(
                    financial_statistics.total_paid_receivable_wei,
                ),
            })
        } else {
            None
        }
    }

    fn process_top_records_query(&self, msg: &UiFinancialsRequest) -> Option<QueryResults> {
        msg.top_records_opt.map(|config| {
            let payable = self
                .request_payable_accounts_by_specific_mode(config.into())
                .unwrap_or_default();
            let receivable = self
                .request_receivable_accounts_by_specific_mode(config.into())
                .unwrap_or_default();

            QueryResults {
                payable_opt: Some(payable),
                receivable_opt: Some(receivable),
            }
        })
    }

    fn process_custom_queries(
        &self,
        msg: &UiFinancialsRequest,
        context_id: u64,
    ) -> Result<Option<QueryResults>, MessageBody> {
        Ok(match msg.custom_queries_opt.as_ref() {
            Some(specs) => {
                let payable_opt = if let Some(query_specs) = specs.payable_opt.as_ref() {
                    let query = CustomQuery::from(query_specs);
                    check_query_is_within_tech_limits(&query, "payable", context_id)?;
                    self.request_payable_accounts_by_specific_mode(query)
                } else {
                    None
                };
                let receivable_opt = if let Some(query_specs) = specs.receivable_opt.as_ref() {
                    let query = CustomQuery::from(query_specs);
                    check_query_is_within_tech_limits(&query, "receivable", context_id)?;
                    self.request_receivable_accounts_by_specific_mode(query)
                } else {
                    None
                };

                Some(QueryResults {
                    payable_opt,
                    receivable_opt,
                })
            }
            None => None,
        })
    }

    fn process_queries_of_records(
        &self,
        msg: &UiFinancialsRequest,
        context_id: u64,
    ) -> Result<Option<QueryResults>, MessageBody> {
        let top_records_opt = self.process_top_records_query(msg);
        let custom_query_records_opt = match self.process_custom_queries(msg, context_id) {
            Ok(query_results) => query_results,
            Err(message_body) => return Err(message_body),
        };
        match vec![top_records_opt, custom_query_records_opt]
            .into_iter()
            .find(|results| results.is_some())
        {
            Some(results) => Ok(results),
            None => Ok(None),
        }
    }

    fn handle_request_of_scan_for_payable(
        &mut self,
        response_skeleton_opt: Option<ResponseSkeleton>,
    ) {
        match self.scanners.payable.begin_scan(
            SystemTime::now(),
            response_skeleton_opt,
            &self.logger,
        ) {
            Ok(scan_message) => {
                self.request_balances_to_pay_payables_sub_opt
                    .as_ref()
                    .expect("BlockchainBridge is unbound")
                    .try_send(scan_message)
                    .expect("BlockchainBridge is dead");
            }
            Err(e) => e.handle_error(
                &self.logger,
                ScanType::Payables,
                response_skeleton_opt.is_some(),
            ),
        }
    }

    fn handle_request_of_scan_for_pending_payable(
        &mut self,
        response_skeleton_opt: Option<ResponseSkeleton>,
    ) {
        match self.scanners.pending_payable.begin_scan(
            SystemTime::now(),
            response_skeleton_opt,
            &self.logger,
        ) {
            Ok(scan_message) => self
                .request_transaction_receipts_subs_opt
                .as_ref()
                .expect("BlockchainBridge is unbound")
                .try_send(scan_message)
                .expect("BlockchainBridge is dead"),
            Err(e) => e.handle_error(
                &self.logger,
                ScanType::PendingPayables,
                response_skeleton_opt.is_some(),
            ),
        }
    }

    fn handle_request_of_scan_for_receivable(
        &mut self,
        response_skeleton_opt: Option<ResponseSkeleton>,
    ) {
        match self.scanners.receivable.begin_scan(
            SystemTime::now(),
            response_skeleton_opt,
            &self.logger,
        ) {
            Ok(scan_message) => self
                .retrieve_transactions_sub_opt
                .as_ref()
                .expect("BlockchainBridge is unbound")
                .try_send(scan_message)
                .expect("BlockchainBridge is dead"),
            Err(e) => e.handle_error(
                &self.logger,
                ScanType::Receivables,
                response_skeleton_opt.is_some(),
            ),
        };
    }

    fn handle_externally_triggered_scan(
        &mut self,
        _ctx: &mut Context<Accountant>,
        scan_type: ScanType,
        response_skeleton: ResponseSkeleton,
    ) {
        match scan_type {
            ScanType::Payables => self.handle_request_of_scan_for_payable(Some(response_skeleton)),
            ScanType::PendingPayables => {
                self.handle_request_of_scan_for_pending_payable(Some(response_skeleton));
            }
            ScanType::Receivables => {
                self.handle_request_of_scan_for_receivable(Some(response_skeleton))
            }
        }
    }

    fn handle_new_pending_payable_fingerprints(&self, msg: PendingPayableFingerprintSeeds) {
        fn serialize_hashes(fingerprints_data: &[(H256, u128)]) -> String {
            comma_joined_stringifiable(fingerprints_data, |(hash, _)| format!("{:?}", hash))
        }

        match self
            .pending_payable_dao
            .insert_new_fingerprints(&msg.hashes_and_balances, msg.batch_wide_timestamp)
        {
            Ok(_) => debug!(
                self.logger,
                "Saved new pending payable fingerprints for: {}",
                serialize_hashes(&msg.hashes_and_balances)
            ),
            Err(e) => error!(
                self.logger,
                "Failed to process new pending payable fingerprints due to '{:?}', \
                 disabling the automated confirmation for all these transactions: {}",
                e,
                serialize_hashes(&msg.hashes_and_balances)
            ),
        }
    }

    fn financial_statistics(&self) -> Ref<'_, FinancialStatistics> {
        self.financial_statistics.borrow()
    }
}

#[derive(Debug, PartialEq, Eq, Clone, Copy)]
pub struct PendingPayableId {
    pub rowid: u64,
    pub hash: H256,
}

impl PendingPayableId {
    pub fn new(rowid: u64, hash: H256) -> Self {
        Self { rowid, hash }
    }

    fn rowids(ids: &[Self]) -> Vec<u64> {
        ids.iter().map(|id| id.rowid).collect()
    }

    fn serialize_hashes_to_string(ids: &[Self]) -> String {
        comma_joined_stringifiable(ids, |id| format!("{:?}", id.hash))
    }
}

impl From<PendingPayableFingerprint> for PendingPayableId {
    fn from(pending_payable_fingerprint: PendingPayableFingerprint) -> Self {
        Self {
            hash: pending_payable_fingerprint.hash,
            rowid: pending_payable_fingerprint.rowid,
        }
    }
}

pub fn comma_joined_stringifiable<T, F>(collection: &[T], stringify: F) -> String
where
    F: FnMut(&T) -> String,
{
    collection.iter().map(stringify).join(", ")
}

pub fn sign_conversion<T: Copy, S: TryFrom<T>>(num: T) -> Result<S, T> {
    S::try_from(num).map_err(|_| num)
}

pub fn politely_checked_conversion<T: Copy + Display, S: TryFrom<T>>(num: T) -> Result<S, String> {
    sign_conversion(num).map_err(|num| {
        format!(
            "Overflow detected with {}: cannot be converted from {} to {}",
            num,
            type_name::<T>(),
            type_name::<S>()
        )
    })
}

#[track_caller]
pub fn checked_conversion<T: Copy + Display, S: TryFrom<T>>(num: T) -> S {
    politely_checked_conversion(num).unwrap_or_else(|msg| panic!("{}", msg))
}

pub fn gwei_to_wei<T: Mul<Output = T> + From<u32> + From<S>, S>(gwei: S) -> T {
    (T::from(gwei)).mul(T::from(WEIS_IN_GWEI as u32))
}

pub fn wei_to_gwei<T: TryFrom<S>, S: Display + Copy + Div<Output = S> + From<u32>>(wei: S) -> T {
    checked_conversion::<S, T>(wei.div(S::from(WEIS_IN_GWEI as u32)))
}

#[cfg(test)]
pub mod check_sqlite_fns {
    use super::*;
    use crate::sub_lib::accountant::DEFAULT_PAYMENT_THRESHOLDS;
    use actix::System;

    #[derive(Message)]
    pub struct TestUserDefinedSqliteFnsForNewDelinquencies {}

    impl Handler<TestUserDefinedSqliteFnsForNewDelinquencies> for Accountant {
        type Result = ();

        fn handle(
            &mut self,
            _msg: TestUserDefinedSqliteFnsForNewDelinquencies,
            _ctx: &mut Self::Context,
        ) -> Self::Result {
            //will crash a test if our user-defined SQLite fns have been unregistered
            self.receivable_dao
                .new_delinquencies(SystemTime::now(), &DEFAULT_PAYMENT_THRESHOLDS);
            System::current().stop();
        }
    }
}

#[cfg(test)]
mod tests {
    use super::*;
    use crate::accountant::dao_utils::from_time_t;
    use crate::accountant::dao_utils::{to_time_t, CustomQuery};
    use crate::accountant::payable_dao::{
        PayableAccount, PayableDaoError, PayableDaoFactory, PendingPayable,
    };
    use crate::accountant::pending_payable_dao::PendingPayableDaoError;
    use crate::accountant::receivable_dao::ReceivableAccount;
    use crate::accountant::scanners::NullScanner;
    use crate::accountant::test_utils::DaoWithDestination::{
        ForAccountantBody, ForPayableScanner, ForPendingPayableScanner, ForReceivableScanner,
    };
    use crate::accountant::test_utils::{
        bc_from_earning_wallet, bc_from_wallets, make_payable_account, make_payables,
        BannedDaoFactoryMock, MessageIdGeneratorMock, PayableDaoFactoryMock, PayableDaoMock,
        PayableScannerBuilder, PaymentAdjusterMock, PendingPayableDaoFactoryMock,
        PendingPayableDaoMock, ReceivableDaoFactoryMock, ReceivableDaoMock,
    };
    use crate::accountant::test_utils::{AccountantBuilder, BannedDaoMock};
    use crate::accountant::Accountant;
    use crate::blockchain::blockchain_bridge::BlockchainBridge;
    use crate::blockchain::blockchain_interface::BlockchainTransaction;
    use crate::blockchain::blockchain_interface::ProcessedPayableFallible::Correct;
    use crate::blockchain::test_utils::{make_tx_hash, BlockchainInterfaceMock};
    use crate::match_every_type_id;
    use crate::sub_lib::accountant::{
        ExitServiceConsumed, PaymentThresholds, RoutingServiceConsumed, ScanIntervals,
        DEFAULT_PAYMENT_THRESHOLDS,
    };
<<<<<<< HEAD
    use crate::sub_lib::blockchain_bridge::OutcomingPayamentsInstructions;
=======
>>>>>>> 907fe687
    use crate::sub_lib::utils::NotifyLaterHandleReal;
    use crate::test_utils::persistent_configuration_mock::PersistentConfigurationMock;
    use crate::test_utils::recorder::make_recorder;
    use crate::test_utils::recorder::peer_actors_builder;
    use crate::test_utils::recorder::Recorder;
    use crate::test_utils::recorder_stop_conditions::{StopCondition, StopConditions};
    use crate::test_utils::unshared_test_utils::notify_handlers::NotifyLaterHandleMock;
    use crate::test_utils::unshared_test_utils::system_killer_actor::SystemKillerActor;
    use crate::test_utils::unshared_test_utils::{
        assert_on_initialization_with_panic_on_migration, make_bc_with_defaults,
        prove_that_crash_request_handler_is_hooked_up, AssertionsMessage,
    };
    use crate::test_utils::{make_paying_wallet, make_wallet};
    use actix::{Arbiter, System};
    use ethereum_types::U64;
    use ethsign_crypto::Keccak256;
    use itertools::Itertools;
    use log::Level;
    use masq_lib::constants::{
        REQUEST_WITH_MUTUALLY_EXCLUSIVE_PARAMS, REQUEST_WITH_NO_VALUES, SCAN_ERROR,
        VALUE_EXCEEDS_ALLOWED_LIMIT,
    };
    use masq_lib::messages::TopRecordsOrdering::{Age, Balance};
    use masq_lib::messages::{
        CustomQueries, RangeQuery, ScanType, TopRecordsConfig, UiFinancialStatistics,
        UiMessageError, UiPayableAccount, UiReceivableAccount, UiScanRequest, UiScanResponse,
    };
    use masq_lib::test_utils::logging::init_test_logging;
    use masq_lib::test_utils::logging::TestLogHandler;
    use masq_lib::test_utils::utils::ensure_node_home_directory_exists;
    use masq_lib::ui_gateway::MessagePath::Conversation;
    use masq_lib::ui_gateway::{MessageBody, MessagePath, NodeFromUiMessage, NodeToUiMessage};
    use std::any::TypeId;
    use std::ops::{Add, Sub};
    use std::sync::Arc;
    use std::sync::Mutex;
    use std::time::Duration;
    use std::vec;
    use web3::types::{TransactionReceipt, U256};

    impl Handler<AssertionsMessage<Accountant>> for Accountant {
        type Result = ();

        fn handle(
            &mut self,
            msg: AssertionsMessage<Accountant>,
            _ctx: &mut Self::Context,
        ) -> Self::Result {
            (msg.assertions)(self)
        }
    }

    #[test]
    fn constants_have_correct_values() {
        assert_eq!(CRASH_KEY, "ACCOUNTANT");
        assert_eq!(DEFAULT_PENDING_TOO_LONG_SEC, 21_600);
    }

    #[test]
    fn new_calls_factories_properly() {
        let config = make_bc_with_defaults();
        let payable_dao_factory_params_arc = Arc::new(Mutex::new(vec![]));
        let pending_payable_dao_factory_params_arc = Arc::new(Mutex::new(vec![]));
        let receivable_dao_factory_params_arc = Arc::new(Mutex::new(vec![]));
        let banned_dao_factory_params_arc = Arc::new(Mutex::new(vec![]));
        let payable_dao_factory = PayableDaoFactoryMock::new()
            .make_params(&payable_dao_factory_params_arc)
            .make_result(PayableDaoMock::new()) // For Accountant
            .make_result(PayableDaoMock::new()) // For Payable Scanner
            .make_result(PayableDaoMock::new()); // For PendingPayable Scanner
        let pending_payable_dao_factory = PendingPayableDaoFactoryMock::new()
            .make_params(&pending_payable_dao_factory_params_arc)
            .make_result(PendingPayableDaoMock::new()) // For Accountant
            .make_result(PendingPayableDaoMock::new()) // For Payable Scanner
            .make_result(PendingPayableDaoMock::new()); // For PendingPayable Scanner
        let receivable_dao_factory = ReceivableDaoFactoryMock::new()
            .make_params(&receivable_dao_factory_params_arc)
            .make_result(ReceivableDaoMock::new()) // For Accountant
            .make_result(ReceivableDaoMock::new()); // For Receivable Scanner
        let banned_dao_factory = BannedDaoFactoryMock::new()
            .make_params(&banned_dao_factory_params_arc)
            .make_result(BannedDaoMock::new()); // For Receivable Scanner

        let _ = Accountant::new(
            config,
            DaoFactories {
                payable_dao_factory: Box::new(payable_dao_factory),
                pending_payable_dao_factory: Box::new(pending_payable_dao_factory),
                receivable_dao_factory: Box::new(receivable_dao_factory),
                banned_dao_factory: Box::new(banned_dao_factory),
            },
        );

        assert_eq!(
            *payable_dao_factory_params_arc.lock().unwrap(),
            vec![(), (), ()]
        );
        assert_eq!(
            *pending_payable_dao_factory_params_arc.lock().unwrap(),
            vec![(), (), ()]
        );
        assert_eq!(
            *receivable_dao_factory_params_arc.lock().unwrap(),
            vec![(), ()]
        );
        assert_eq!(*banned_dao_factory_params_arc.lock().unwrap(), vec![()]);
    }

    #[test]
    fn accountant_have_proper_defaulted_values() {
        let bootstrapper_config = make_bc_with_defaults();
        let payable_dao_factory = Box::new(
            PayableDaoFactoryMock::new()
                .make_result(PayableDaoMock::new()) // For Accountant
                .make_result(PayableDaoMock::new()) // For Payable Scanner
                .make_result(PayableDaoMock::new()), // For PendingPayable Scanner
        );
        let pending_payable_dao_factory = Box::new(
            PendingPayableDaoFactoryMock::new()
                .make_result(PendingPayableDaoMock::new()) // For Accountant
                .make_result(PendingPayableDaoMock::new()) // For Payable Scanner
                .make_result(PendingPayableDaoMock::new()), // For PendingPayable Scanner
        );
        let receivable_dao_factory = Box::new(
            ReceivableDaoFactoryMock::new()
                .make_result(ReceivableDaoMock::new()) // For Accountant
                .make_result(ReceivableDaoMock::new()), // For Scanner
        );
        let banned_dao_factory =
            Box::new(BannedDaoFactoryMock::new().make_result(BannedDaoMock::new()));

        let result = Accountant::new(
            bootstrapper_config,
            DaoFactories {
                payable_dao_factory,
                pending_payable_dao_factory,
                receivable_dao_factory,
                banned_dao_factory,
            },
        );

        let financial_statistics = result.financial_statistics().clone();
        let scan_timings = result.scan_timings;
        scan_timings
            .pending_payable
            .handle
            .as_any()
            .downcast_ref::<NotifyLaterHandleReal<ScanForPendingPayables>>()
            .unwrap();
        scan_timings
            .payable
            .handle
            .as_any()
            .downcast_ref::<NotifyLaterHandleReal<ScanForPayables>>()
            .unwrap();
        scan_timings
            .receivable
            .handle
            .as_any()
            .downcast_ref::<NotifyLaterHandleReal<ScanForReceivables>>();
        result
            .message_id_generator
            .as_any()
            .downcast_ref::<MessageIdGeneratorReal>()
            .unwrap();
        assert_eq!(result.crashable, false);
        assert_eq!(financial_statistics.total_paid_receivable_wei, 0);
        assert_eq!(financial_statistics.total_paid_payable_wei, 0);
    }

    #[test]
    fn scan_receivables_request() {
        let mut config = bc_from_earning_wallet(make_wallet("earning_wallet"));
        config.scan_intervals_opt = Some(ScanIntervals {
            payable_scan_interval: Duration::from_millis(10_000),
            receivable_scan_interval: Duration::from_millis(10_000),
            pending_payable_scan_interval: Duration::from_secs(100),
        });
        let receivable_dao = ReceivableDaoMock::new()
            .new_delinquencies_result(vec![])
            .paid_delinquencies_result(vec![]);
        let subject = AccountantBuilder::default()
            .bootstrapper_config(config)
            .receivable_daos(vec![ForReceivableScanner(receivable_dao)])
            .build();
        let (blockchain_bridge, _, blockchain_bridge_recording_arc) = make_recorder();
        let subject_addr = subject.start();
        let system = System::new("test");
        let peer_actors = peer_actors_builder()
            .blockchain_bridge(blockchain_bridge)
            .build();
        subject_addr.try_send(BindMessage { peer_actors }).unwrap();
        let ui_message = NodeFromUiMessage {
            client_id: 1234,
            body: UiScanRequest {
                scan_type: ScanType::Receivables,
            }
            .tmb(4321),
        };

        subject_addr.try_send(ui_message).unwrap();

        System::current().stop();
        system.run();
        let blockchain_bridge_recording = blockchain_bridge_recording_arc.lock().unwrap();
        assert_eq!(
            blockchain_bridge_recording.get_record::<RetrieveTransactions>(0),
            &RetrieveTransactions {
                recipient: make_wallet("earning_wallet"),
                response_skeleton_opt: Some(ResponseSkeleton {
                    client_id: 1234,
                    context_id: 4321,
                }),
            }
        );
    }

    #[test]
    fn received_payments_with_response_skeleton_sends_response_to_ui_gateway() {
        let mut config = bc_from_earning_wallet(make_wallet("earning_wallet"));
        config.scan_intervals_opt = Some(ScanIntervals {
            payable_scan_interval: Duration::from_millis(10_000),
            receivable_scan_interval: Duration::from_millis(10_000),
            pending_payable_scan_interval: Duration::from_secs(100),
        });
        config.suppress_initial_scans = true;
        let subject = AccountantBuilder::default()
            .bootstrapper_config(config)
            .build();
        let (ui_gateway, _, ui_gateway_recording_arc) = make_recorder();
        let subject_addr = subject.start();
        let system = System::new("test");
        let peer_actors = peer_actors_builder().ui_gateway(ui_gateway).build();
        subject_addr.try_send(BindMessage { peer_actors }).unwrap();
        let received_payments = ReceivedPayments {
            timestamp: SystemTime::now(),
            payments: vec![],
            response_skeleton_opt: Some(ResponseSkeleton {
                client_id: 1234,
                context_id: 4321,
            }),
        };

        subject_addr.try_send(received_payments).unwrap();

        System::current().stop();
        system.run();
        let ui_gateway_recording = ui_gateway_recording_arc.lock().unwrap();
        assert_eq!(
            ui_gateway_recording.get_record::<NodeToUiMessage>(0),
            &NodeToUiMessage {
                target: ClientId(1234),
                body: UiScanResponse {}.tmb(4321),
            }
        );
    }

    #[test]
    fn scan_payables_request() {
        let config = bc_from_earning_wallet(make_wallet("some_wallet_address"));
        let payable_account = PayableAccount {
            wallet: make_wallet("wallet"),
            balance_wei: gwei_to_wei(DEFAULT_PAYMENT_THRESHOLDS.debt_threshold_gwei + 1),
            last_paid_timestamp: SystemTime::now().sub(Duration::from_secs(
                (DEFAULT_PAYMENT_THRESHOLDS.maturity_threshold_sec + 1) as u64,
            )),
            pending_payable_opt: None,
        };
        let payable_dao =
            PayableDaoMock::new().non_pending_payables_result(vec![payable_account.clone()]);
        let subject = AccountantBuilder::default()
            .bootstrapper_config(config)
            .payable_daos(vec![ForPayableScanner(payable_dao)])
            .build();
        let (blockchain_bridge, _, blockchain_bridge_recording_arc) = make_recorder();
        let subject_addr = subject.start();
        let system = System::new("test");
        let peer_actors = peer_actors_builder()
            .blockchain_bridge(blockchain_bridge)
            .build();
        subject_addr.try_send(BindMessage { peer_actors }).unwrap();
        let ui_message = NodeFromUiMessage {
            client_id: 1234,
            body: UiScanRequest {
                scan_type: ScanType::Payables,
            }
            .tmb(4321),
        };

        subject_addr.try_send(ui_message).unwrap();

        System::current().stop();
        system.run();
        let blockchain_bridge_recording = blockchain_bridge_recording_arc.lock().unwrap();
        assert_eq!(
            blockchain_bridge_recording.get_record::<RequestBalancesToPayPayables>(0),
            &RequestBalancesToPayPayables {
                accounts: vec![payable_account],
                response_skeleton_opt: Some(ResponseSkeleton {
                    client_id: 1234,
                    context_id: 4321,
                }),
            }
        );
    }

    #[test]
    fn sent_payable_with_response_skeleton_sends_scan_response_to_ui_gateway() {
        let config = bc_from_earning_wallet(make_wallet("earning_wallet"));
        let pending_payable_dao = PendingPayableDaoMock::default()
            .fingerprints_rowids_result(vec![(Some(1), make_tx_hash(123))]);
        let payable_dao = PayableDaoMock::default().mark_pending_payables_rowids_result(Ok(()));
        let subject = AccountantBuilder::default()
            .pending_payable_daos(vec![ForPayableScanner(pending_payable_dao)])
            .payable_daos(vec![ForPayableScanner(payable_dao)])
            .bootstrapper_config(config)
            .build();
        let (ui_gateway, _, ui_gateway_recording_arc) = make_recorder();
        let subject_addr = subject.start();
        let system = System::new("test");
        let peer_actors = peer_actors_builder().ui_gateway(ui_gateway).build();
        subject_addr.try_send(BindMessage { peer_actors }).unwrap();
        let sent_payable = SentPayables {
            payment_procedure_result: Ok(vec![Correct(PendingPayable {
                recipient_wallet: make_wallet("blah"),
                hash: make_tx_hash(123),
            })]),
            response_skeleton_opt: Some(ResponseSkeleton {
                client_id: 1234,
                context_id: 4321,
            }),
        };

        subject_addr.try_send(sent_payable).unwrap();

        System::current().stop();
        system.run();
        let ui_gateway_recording = ui_gateway_recording_arc.lock().unwrap();
        assert_eq!(
            ui_gateway_recording.get_record::<NodeToUiMessage>(0),
            &NodeToUiMessage {
                target: ClientId(1234),
                body: UiScanResponse {}.tmb(4321),
            }
        );
    }

    #[test]
    fn received_balances_and_qualified_payables_under_our_money_limit_thus_all_forwarded_to_blockchain_bridge(
    ) {
        // the numbers for balances don't do real math, they need not to match either the condition for
        // the payment adjustment or the actual values that come from the payable size reducing algorithm;
        // all that is mocked in this test
        let is_adjustment_required_params_arc = Arc::new(Mutex::new(vec![]));
        let (blockchain_bridge, _, blockchain_bridge_recording_arc) = make_recorder();
        let report_recipient = blockchain_bridge
            .system_stop_conditions(match_every_type_id!(OutcomingPayamentsInstructions))
            .start()
            .recipient();
        let mut subject = AccountantBuilder::default().build();
        let payment_adjuster = PaymentAdjusterMock::default()
            .is_adjustment_required_params(&is_adjustment_required_params_arc)
            .is_adjustment_required_result(false);
        let payable_scanner = PayableScannerBuilder::new()
            .payment_adjuster(payment_adjuster)
            .build();
        subject.scanners.payable = Box::new(payable_scanner);
        subject.outcoming_payments_instructions_sub_opt = Some(report_recipient);
        let subject_addr = subject.start();
        let account_1 = make_payable_account(44_444);
        let account_2 = make_payable_account(333_333);
        let system = System::new("test");
        let consuming_balances_and_qualified_payments =
            ConsumingWalletBalancesAndQualifiedPayables {
                qualified_payables: vec![account_1.clone(), account_2.clone()],
                consuming_wallet_balances: ConsumingWalletBalances {
                    gas_currency_wei: U256::from(u32::MAX),
                    masq_tokens_wei: U256::from(u32::MAX),
                },
                response_skeleton_opt: Some(ResponseSkeleton {
                    client_id: 1234,
                    context_id: 4321,
                }),
            };

        subject_addr
            .try_send(consuming_balances_and_qualified_payments.clone())
            .unwrap();

        system.run();
        let is_adjustment_required_params = is_adjustment_required_params_arc.lock().unwrap();
        assert_eq!(
            *is_adjustment_required_params,
            vec![consuming_balances_and_qualified_payments]
        );
        let blockchain_bridge_recording = blockchain_bridge_recording_arc.lock().unwrap();
        assert_eq!(
            blockchain_bridge_recording.get_record::<OutcomingPayamentsInstructions>(0),
            &OutcomingPayamentsInstructions {
                accounts: vec![account_1, account_2],
                response_skeleton_opt: Some(ResponseSkeleton {
                    client_id: 1234,
                    context_id: 4321,
                })
            }
        );
        // adjust_payments() did not need a prepared result which means it wasn't reached
        // because otherwise this test would've panicked
    }

    #[test]
    fn received_qualified_payables_exceeding_our_masq_balance_are_adjusted_before_forwarded_to_blockchain_bridge(
    ) {
        // the numbers for balances don't do real math, they need not to match either the condition for
        // the payment adjustment or the actual values that come from the payable size reducing algorithm;
        // all that is mocked in this test
        let adjust_payments_params_arc = Arc::new(Mutex::new(vec![]));
        let (blockchain_bridge, _, blockchain_bridge_recording_arc) = make_recorder();
        let report_recipient = blockchain_bridge
            .system_stop_conditions(match_every_type_id!(OutcomingPayamentsInstructions))
            .start()
            .recipient();
        let mut subject = AccountantBuilder::default().build();
        let unadjusted_account_1 = make_payable_account(111_111);
        let unadjusted_account_2 = make_payable_account(222_222);
        let adjusted_account_1 = PayableAccount {
            balance_wei: gwei_to_wei(55_550_u64),
            ..unadjusted_account_1
        };
        let adjusted_account_2 = PayableAccount {
            balance_wei: gwei_to_wei(100_000_u64),
            ..unadjusted_account_2
        };
        let response_skeleton = ResponseSkeleton {
            client_id: 12,
            context_id: 55,
        };
        let adjusted_payments_instructions = OutcomingPayamentsInstructions {
            accounts: vec![adjusted_account_1.clone(), adjusted_account_2.clone()],
            response_skeleton_opt: Some(response_skeleton),
        };
        let payment_adjuster = PaymentAdjusterMock::default()
            .is_adjustment_required_result(true)
            .adjust_payments_params(&adjust_payments_params_arc)
            .adjust_payments_result(adjusted_payments_instructions);
        let payable_scanner = PayableScannerBuilder::new()
            .payment_adjuster(payment_adjuster)
            .build();
        subject.scanners.payable = Box::new(payable_scanner);
        subject.outcoming_payments_instructions_sub_opt = Some(report_recipient);
        let subject_addr = subject.start();
        let account_1 = make_payable_account(111_111);
        let account_2 = make_payable_account(222_222);
        let system = System::new("test");
        let consuming_balances_and_qualified_payments =
            ConsumingWalletBalancesAndQualifiedPayables {
                qualified_payables: vec![account_1.clone(), account_2.clone()],
                consuming_wallet_balances: ConsumingWalletBalances {
                    gas_currency_wei: U256::from(u32::MAX),
                    masq_tokens_wei: U256::from(150_000_000_000_u64),
                },
                response_skeleton_opt: Some(response_skeleton),
            };

        subject_addr
            .try_send(consuming_balances_and_qualified_payments.clone())
            .unwrap();

        let before = SystemTime::now();
        assert_eq!(system.run(), 0);
        let after = SystemTime::now();
        let mut adjust_payments_params = adjust_payments_params_arc.lock().unwrap();
        let (cwbqp_msg, captured_now) = adjust_payments_params.remove(0);
        assert_eq!(cwbqp_msg, consuming_balances_and_qualified_payments);
        assert!(before <= captured_now && captured_now <= after);
        assert!(adjust_payments_params.is_empty());
        let blockchain_bridge_recording = blockchain_bridge_recording_arc.lock().unwrap();
        assert_eq!(
            blockchain_bridge_recording.get_record::<OutcomingPayamentsInstructions>(0),
            &OutcomingPayamentsInstructions {
                accounts: vec![adjusted_account_1, adjusted_account_2],
                response_skeleton_opt: Some(response_skeleton)
            }
        );
    }

    #[test]
    fn scan_pending_payables_request() {
        let mut config = bc_from_earning_wallet(make_wallet("some_wallet_address"));
        config.suppress_initial_scans = true;
        config.scan_intervals_opt = Some(ScanIntervals {
            payable_scan_interval: Duration::from_millis(10_000),
            receivable_scan_interval: Duration::from_millis(10_000),
            pending_payable_scan_interval: Duration::from_secs(100),
        });
        let fingerprint = PendingPayableFingerprint {
            rowid: 1234,
            timestamp: SystemTime::now(),
            hash: Default::default(),
            attempt: 1,
            amount: 1_000_000,
            process_error: None,
        };
        let pending_payable_dao = PendingPayableDaoMock::default()
            .return_all_errorless_fingerprints_result(vec![fingerprint.clone()]);
        let subject = AccountantBuilder::default()
            .bootstrapper_config(config)
            .pending_payable_daos(vec![ForPendingPayableScanner(pending_payable_dao)])
            .build();
        let (blockchain_bridge, _, blockchain_bridge_recording_arc) = make_recorder();
        let subject_addr = subject.start();
        let system = System::new("test");
        let peer_actors = peer_actors_builder()
            .blockchain_bridge(blockchain_bridge)
            .build();
        subject_addr.try_send(BindMessage { peer_actors }).unwrap();
        let ui_message = NodeFromUiMessage {
            client_id: 1234,
            body: UiScanRequest {
                scan_type: ScanType::PendingPayables,
            }
            .tmb(4321),
        };

        subject_addr.try_send(ui_message).unwrap();

        System::current().stop();
        system.run();
        let blockchain_bridge_recording = blockchain_bridge_recording_arc.lock().unwrap();
        assert_eq!(
            blockchain_bridge_recording.get_record::<RequestTransactionReceipts>(0),
            &RequestTransactionReceipts {
                pending_payable: vec![fingerprint],
                response_skeleton_opt: Some(ResponseSkeleton {
                    client_id: 1234,
                    context_id: 4321,
                }),
            }
        );
    }

    #[test]
    fn scan_request_from_ui_is_handled_in_case_the_scan_is_already_running() {
        init_test_logging();
        let test_name = "scan_request_from_ui_is_handled_in_case_the_scan_is_already_running";
        let mut config = bc_from_earning_wallet(make_wallet("some_wallet_address"));
        config.suppress_initial_scans = true;
        config.scan_intervals_opt = Some(ScanIntervals {
            payable_scan_interval: Duration::from_millis(10_000),
            receivable_scan_interval: Duration::from_millis(10_000),
            pending_payable_scan_interval: Duration::from_secs(100),
        });
        let fingerprint = PendingPayableFingerprint {
            rowid: 1234,
            timestamp: SystemTime::now(),
            hash: Default::default(),
            attempt: 1,
            amount: 1_000_000,
            process_error: None,
        };
        let pending_payable_dao = PendingPayableDaoMock::default()
            .return_all_errorless_fingerprints_result(vec![fingerprint]);
        let subject = AccountantBuilder::default()
            .bootstrapper_config(config)
            .logger(Logger::new(test_name))
            .pending_payable_daos(vec![ForPendingPayableScanner(pending_payable_dao)])
            .build();
        let (blockchain_bridge, _, blockchain_bridge_recording_arc) = make_recorder();
        let subject_addr = subject.start();
        let system = System::new("test");
        let first_message = NodeFromUiMessage {
            client_id: 1234,
            body: UiScanRequest {
                scan_type: ScanType::PendingPayables,
            }
            .tmb(4321),
        };
        let second_message = first_message.clone();
        let peer_actors = peer_actors_builder()
            .blockchain_bridge(blockchain_bridge)
            .build();
        subject_addr.try_send(BindMessage { peer_actors }).unwrap();
        subject_addr.try_send(first_message).unwrap();

        subject_addr.try_send(second_message).unwrap();

        System::current().stop();
        system.run();
        let blockchain_bridge_recording = blockchain_bridge_recording_arc.lock().unwrap();
        TestLogHandler::new().exists_log_containing(&format!(
            "INFO: {}: PendingPayables scan was already initiated",
            test_name
        ));
        assert_eq!(blockchain_bridge_recording.len(), 1);
    }

    #[test]
    fn report_transaction_receipts_with_response_skeleton_sends_scan_response_to_ui_gateway() {
        let mut config = bc_from_earning_wallet(make_wallet("earning_wallet"));
        config.scan_intervals_opt = Some(ScanIntervals {
            payable_scan_interval: Duration::from_millis(10_000),
            receivable_scan_interval: Duration::from_millis(10_000),
            pending_payable_scan_interval: Duration::from_secs(100),
        });
        let subject = AccountantBuilder::default()
            .bootstrapper_config(config)
            .build();
        let (ui_gateway, _, ui_gateway_recording_arc) = make_recorder();
        let subject_addr = subject.start();
        let system = System::new("test");
        let peer_actors = peer_actors_builder().ui_gateway(ui_gateway).build();
        subject_addr.try_send(BindMessage { peer_actors }).unwrap();
        let report_transaction_receipts = ReportTransactionReceipts {
            fingerprints_with_receipts: vec![],
            response_skeleton_opt: Some(ResponseSkeleton {
                client_id: 1234,
                context_id: 4321,
            }),
        };

        subject_addr.try_send(report_transaction_receipts).unwrap();

        System::current().stop();
        system.run();
        let ui_gateway_recording = ui_gateway_recording_arc.lock().unwrap();
        assert_eq!(
            ui_gateway_recording.get_record::<NodeToUiMessage>(0),
            &NodeToUiMessage {
                target: ClientId(1234),
                body: UiScanResponse {}.tmb(4321),
            }
        );
    }

    #[test]
    fn accountant_calls_payable_dao_to_mark_pending_payable() {
        let fingerprints_rowids_params_arc = Arc::new(Mutex::new(vec![]));
        let mark_pending_payables_rowids_params_arc = Arc::new(Mutex::new(vec![]));
        let expected_wallet = make_wallet("paying_you");
        let expected_hash = H256::from("transaction_hash".keccak256());
        let expected_rowid = 45623;
        let pending_payable_dao = PendingPayableDaoMock::default()
            .fingerprints_rowids_params(&fingerprints_rowids_params_arc)
            .fingerprints_rowids_result(vec![(Some(expected_rowid), expected_hash)]);
        let payable_dao = PayableDaoMock::new()
            .mark_pending_payables_rowids_params(&mark_pending_payables_rowids_params_arc)
            .mark_pending_payables_rowids_result(Ok(()));
        let system = System::new("accountant_calls_payable_dao_to_mark_pending_payable");
        let accountant = AccountantBuilder::default()
            .bootstrapper_config(bc_from_earning_wallet(make_wallet("some_wallet_address")))
            .payable_daos(vec![ForPayableScanner(payable_dao)])
            .pending_payable_daos(vec![ForPayableScanner(pending_payable_dao)])
            .build();
        let expected_payable = PendingPayable::new(expected_wallet.clone(), expected_hash.clone());
        let sent_payable = SentPayables {
            payment_procedure_result: Ok(vec![Correct(expected_payable.clone())]),
            response_skeleton_opt: None,
        };
        let subject = accountant.start();

        subject
            .try_send(sent_payable)
            .expect("unexpected actix error");

        System::current().stop();
        system.run();
        let fingerprints_rowids_params = fingerprints_rowids_params_arc.lock().unwrap();
        assert_eq!(*fingerprints_rowids_params, vec![vec![expected_hash]]);
        let mark_pending_payables_rowids_params =
            mark_pending_payables_rowids_params_arc.lock().unwrap();
        assert_eq!(
            *mark_pending_payables_rowids_params,
            vec![vec![(expected_wallet, expected_rowid)]]
        );
    }

    #[test]
    fn accountant_sends_asks_blockchain_bridge_about_consuming_wallet_balances_when_qualified_payable_found(
    ) {
        let (blockchain_bridge, _, blockchain_bridge_recording_arc) = make_recorder();
        let now = SystemTime::now();
        let payment_thresholds = PaymentThresholds::default();
        let (qualified_payables, _, all_non_pending_payables) =
            make_payables(now, &payment_thresholds);
        let payable_dao =
            PayableDaoMock::new().non_pending_payables_result(all_non_pending_payables);
        let system = System::new("request for balances forwarded to blockchain_bridge");
        let mut subject = AccountantBuilder::default()
            .bootstrapper_config(bc_from_earning_wallet(make_wallet("some_wallet_address")))
            .payable_daos(vec![ForPayableScanner(payable_dao)])
            .build();
        subject.scanners.pending_payable = Box::new(NullScanner::new());
        subject.scanners.receivable = Box::new(NullScanner::new());
        let accountant_addr = subject.start();
        let accountant_subs = Accountant::make_subs_from(&accountant_addr);
        let peer_actors = peer_actors_builder()
            .blockchain_bridge(blockchain_bridge)
            .build();
        send_bind_message!(accountant_subs, peer_actors);

        send_start_message!(accountant_subs);

        System::current().stop();
        system.run();
        let blockchain_bridge_recorder = blockchain_bridge_recording_arc.lock().unwrap();
        assert_eq!(blockchain_bridge_recorder.len(), 1);
        let message = blockchain_bridge_recorder.get_record::<RequestBalancesToPayPayables>(0);
        assert_eq!(
            message,
            &RequestBalancesToPayPayables {
                accounts: qualified_payables,
                response_skeleton_opt: None,
            }
        );
    }

    #[test]
<<<<<<< HEAD
    fn accountant_sends_a_request_to_blockchain_bridge_to_scan_for_received_payments() {
        // init_test_logging();
        // let (blockchain_bridge, _, blockchain_bridge_recording_arc) = make_recorder();
        // let earning_wallet = make_wallet("someearningwallet");
        // let system = System::new(
        //     "accountant_sends_a_request_to_blockchain_bridge_to_scan_for_received_payments",
        // );
        // let receivable_dao = ReceivableDaoMock::new()
        //     .new_delinquencies_result(vec![])
        //     .paid_delinquencies_result(vec![]);
        // let mut subject = AccountantBuilder::default()
        //     .bootstrapper_config(bc_from_earning_wallet(earning_wallet.clone()))
        //     .receivable_daos(vec![ForReceivableScanner(receivable_dao)])
        //     .build();
        // subject.scanners.pending_payable = Box::new(NullScanner::new());
        // subject.scanners.payable = Box::new(NullScanner::new());
        // let accountant_addr = subject.start();
        // let accountant_subs = Accountant::make_subs_from(&accountant_addr);
        // let peer_actors = peer_actors_builder()
        //     .blockchain_bridge(blockchain_bridge)
        //     .build();
        // send_bind_message!(accountant_subs, peer_actors);
        //
        // send_start_message!(accountant_subs);
        //
        // System::current().stop();
        // system.run();
        // let blockchain_bridge_recorder = blockchain_bridge_recording_arc.lock().unwrap();
        // assert_eq!(blockchain_bridge_recorder.len(), 1);
        // let retrieve_transactions_msg =
        //     blockchain_bridge_recorder.get_record::<RetrieveTransactions>(0);
        // assert_eq!(
        //     retrieve_transactions_msg,
        //     &RetrieveTransactions {
        //         recipient: earning_wallet.clone(),
        //         response_skeleton_opt: None,
        //     }
        // );
=======
    fn accountant_sends_request_to_blockchain_bridge_to_scan_for_received_payments() {
        init_test_logging();
        let (blockchain_bridge, _, blockchain_bridge_recording_arc) = make_recorder();
        let earning_wallet = make_wallet("someearningwallet");
        let system = System::new(
            "accountant_sends_request_to_blockchain_bridge_to_scan_for_received_payments",
        );
        let receivable_dao = ReceivableDaoMock::new()
            .new_delinquencies_result(vec![])
            .paid_delinquencies_result(vec![]);
        let mut subject = AccountantBuilder::default()
            .bootstrapper_config(bc_from_earning_wallet(earning_wallet.clone()))
            .receivable_daos(vec![ForReceivableScanner(receivable_dao)])
            .build();
        subject.scanners.pending_payable = Box::new(NullScanner::new());
        subject.scanners.payable = Box::new(NullScanner::new());
        let accountant_addr = subject.start();
        let accountant_subs = Accountant::make_subs_from(&accountant_addr);
        let peer_actors = peer_actors_builder()
            .blockchain_bridge(blockchain_bridge)
            .build();
        send_bind_message!(accountant_subs, peer_actors);

        send_start_message!(accountant_subs);

        System::current().stop();
        system.run();
        let blockchain_bridge_recorder = blockchain_bridge_recording_arc.lock().unwrap();
        assert_eq!(blockchain_bridge_recorder.len(), 1);
        let retrieve_transactions_msg =
            blockchain_bridge_recorder.get_record::<RetrieveTransactions>(0);
        assert_eq!(
            retrieve_transactions_msg,
            &RetrieveTransactions {
                recipient: earning_wallet.clone(),
                response_skeleton_opt: None,
            }
        );
>>>>>>> 907fe687
    }

    #[test]
    fn accountant_processes_msg_with_received_payments_using_receivables_dao() {
        let now = SystemTime::now();
        let earning_wallet = make_wallet("earner3000");
        let expected_receivable_1 = BlockchainTransaction {
            block_number: 7,
            from: make_wallet("wallet0"),
            wei_amount: 456,
        };
        let expected_receivable_2 = BlockchainTransaction {
            block_number: 13,
            from: make_wallet("wallet1"),
            wei_amount: 10000,
        };
        let more_money_received_params_arc = Arc::new(Mutex::new(vec![]));
        let receivable_dao = ReceivableDaoMock::new()
            .more_money_received_parameters(&more_money_received_params_arc)
            .more_money_received_result(Ok(()));
        let accountant = AccountantBuilder::default()
            .bootstrapper_config(bc_from_earning_wallet(earning_wallet.clone()))
            .receivable_daos(vec![ForReceivableScanner(receivable_dao)])
            .build();
        let system =
            System::new("accountant_processes_msg_with_received_payments_using_receivables_dao");
        let subject = accountant.start();

        subject
            .try_send(ReceivedPayments {
                timestamp: now,
                payments: vec![expected_receivable_1.clone(), expected_receivable_2.clone()],
                response_skeleton_opt: None,
            })
            .expect("unexpected actix error");

        System::current().stop();
        system.run();
        let more_money_received_params = more_money_received_params_arc.lock().unwrap();
        assert_eq!(
            *more_money_received_params,
            vec![(now, vec![expected_receivable_1, expected_receivable_2])]
        )
    }

    #[test]
    fn accountant_scans_after_startup() {
        init_test_logging();
        let pending_payable_params_arc = Arc::new(Mutex::new(vec![]));
        let payable_params_arc = Arc::new(Mutex::new(vec![]));
        let new_delinquencies_params_arc = Arc::new(Mutex::new(vec![]));
        let paid_delinquencies_params_arc = Arc::new(Mutex::new(vec![]));
        let (blockchain_bridge, _, _) = make_recorder();
        let earning_wallet = make_wallet("earning");
        let system = System::new("accountant_scans_after_startup");
        let config = bc_from_wallets(make_wallet("buy"), earning_wallet.clone());
        let payable_dao = PayableDaoMock::new()
            .non_pending_payables_params(&payable_params_arc)
            .non_pending_payables_result(vec![]);
        let pending_payable_dao = PendingPayableDaoMock::default()
            .return_all_errorless_fingerprints_params(&pending_payable_params_arc)
            .return_all_errorless_fingerprints_result(vec![]);
        let receivable_dao = ReceivableDaoMock::new()
            .new_delinquencies_parameters(&new_delinquencies_params_arc)
            .new_delinquencies_result(vec![])
            .paid_delinquencies_parameters(&paid_delinquencies_params_arc)
            .paid_delinquencies_result(vec![]);
        let subject = AccountantBuilder::default()
            .bootstrapper_config(config)
            .payable_daos(vec![ForPayableScanner(payable_dao)])
            .pending_payable_daos(vec![ForPendingPayableScanner(pending_payable_dao)])
            .receivable_daos(vec![ForReceivableScanner(receivable_dao)])
            .build();
        let peer_actors = peer_actors_builder()
            .blockchain_bridge(blockchain_bridge)
            .build();
        let subject_addr: Addr<Accountant> = subject.start();
        let subject_subs = Accountant::make_subs_from(&subject_addr);
        send_bind_message!(subject_subs, peer_actors);

        send_start_message!(subject_subs);

        System::current().stop();
        system.run();
        let payable_params = payable_params_arc.lock().unwrap();
        let pending_payable_params = pending_payable_params_arc.lock().unwrap();
        //proof of calling pieces of scan_for_delinquencies()
        let mut new_delinquencies_params = new_delinquencies_params_arc.lock().unwrap();
        let (captured_timestamp, captured_curves) = new_delinquencies_params.remove(0);
        let paid_delinquencies_params = paid_delinquencies_params_arc.lock().unwrap();
        assert_eq!(*payable_params, vec![()]);
        assert_eq!(*pending_payable_params, vec![()]);
        assert!(new_delinquencies_params.is_empty());
        assert!(
            captured_timestamp < SystemTime::now()
                && captured_timestamp >= from_time_t(to_time_t(SystemTime::now()) - 5)
        );
        assert_eq!(captured_curves, PaymentThresholds::default());
        assert_eq!(paid_delinquencies_params.len(), 1);
        assert_eq!(paid_delinquencies_params[0], PaymentThresholds::default());
        let tlh = TestLogHandler::new();
        tlh.exists_log_containing("INFO: Accountant: Scanning for payables");
        tlh.exists_log_containing("INFO: Accountant: Scanning for pending payable");
        tlh.exists_log_containing(&format!(
            "INFO: Accountant: Scanning for receivables to {}",
            earning_wallet
        ));
        tlh.exists_log_containing("INFO: Accountant: Scanning for delinquencies");
    }

    #[test]
    fn periodical_scanning_for_receivables_and_delinquencies_works() {
        // init_test_logging();
        // let test_name = "periodical_scanning_for_receivables_and_delinquencies_works";
        // let begin_scan_params_arc = Arc::new(Mutex::new(vec![]));
        // let notify_later_receivable_params_arc = Arc::new(Mutex::new(vec![]));
        // let system = System::new(test_name);
        // SystemKillerActor::new(Duration::from_secs(10)).start(); // a safety net for GitHub Actions
        // let receivable_scanner = ScannerMock::new()
        //     .begin_scan_params(&begin_scan_params_arc)
        //     .begin_scan_result(Err(BeginScanError::NothingToProcess))
        //     .begin_scan_result(Ok(RetrieveTransactions {
        //         recipient: make_wallet("some_recipient"),
        //         response_skeleton_opt: None,
        //     }))
        //     .stop_the_system();
        // let mut config = make_bc_with_defaults();
        // config.scan_intervals_opt = Some(ScanIntervals {
        //     payable_scan_interval: Duration::from_secs(100),
        //     receivable_scan_interval: Duration::from_millis(99),
        //     pending_payable_scan_interval: Duration::from_secs(100),
        // });
        // let mut subject = AccountantBuilder::default()
        //     .bootstrapper_config(config)
        //     .logger(Logger::new(test_name))
        //     .build();
        // subject.scanners.payable = Box::new(NullScanner::new()); // Skipping
        // subject.scanners.pending_payable = Box::new(NullScanner::new()); // Skipping
        // subject.scanners.receivable = Box::new(receivable_scanner);
        // subject.scan_timings.receivable.handle = Box::new(
        //     NotifyLaterHandleMock::default()
        //         .notify_later_params(&notify_later_receivable_params_arc)
        //         .permit_to_send_out(),
        // );
        // let subject_addr = subject.start();
        // let subject_subs = Accountant::make_subs_from(&subject_addr);
        // let peer_actors = peer_actors_builder().build();
        // send_bind_message!(subject_subs, peer_actors);
        //
        // send_start_message!(subject_subs);
        //
        // system.run();
        // let begin_scan_params = begin_scan_params_arc.lock().unwrap();
        // let notify_later_receivable_params = notify_later_receivable_params_arc.lock().unwrap();
        // TestLogHandler::new().exists_log_containing(&format!(
        //     "DEBUG: {test_name}: There was nothing to process during Receivables scan."
        // ));
        // assert_eq!(begin_scan_params.len(), 2);
        // assert_eq!(
        //     *notify_later_receivable_params,
        //     vec![
        //         (
        //             ScanForReceivables {
        //                 response_skeleton_opt: None
        //             },
        //             Duration::from_millis(99)
        //         ),
        //         (
        //             ScanForReceivables {
        //                 response_skeleton_opt: None
        //             },
        //             Duration::from_millis(99)
        //         ),
        //     ]
        // )
    }

    #[test]
    fn periodical_scanning_for_pending_payable_works() {
        // init_test_logging();
        // let test_name = "periodical_scanning_for_pending_payable_works";
        // let begin_scan_params_arc = Arc::new(Mutex::new(vec![]));
        // let notify_later_pending_payable_params_arc = Arc::new(Mutex::new(vec![]));
        // let system = System::new(test_name);
        // SystemKillerActor::new(Duration::from_secs(10)).start(); // a safety net for GitHub Actions
        // let pending_payable_scanner = ScannerMock::new()
        //     .begin_scan_params(&begin_scan_params_arc)
        //     .begin_scan_result(Err(BeginScanError::NothingToProcess))
        //     .begin_scan_result(Ok(RequestTransactionReceipts {
        //         pending_payable: vec![],
        //         response_skeleton_opt: None,
        //     }))
        //     .stop_the_system();
        // let mut config = make_bc_with_defaults();
        // config.scan_intervals_opt = Some(ScanIntervals {
        //     payable_scan_interval: Duration::from_secs(100),
        //     receivable_scan_interval: Duration::from_secs(100),
        //     pending_payable_scan_interval: Duration::from_millis(98),
        // });
        // let mut subject = AccountantBuilder::default()
        //     .bootstrapper_config(config)
        //     .logger(Logger::new(test_name))
        //     .build();
        // subject.scanners.payable = Box::new(NullScanner::new()); //skipping
        // subject.scanners.pending_payable = Box::new(pending_payable_scanner);
        // subject.scanners.receivable = Box::new(NullScanner::new()); //skipping
        // subject.scan_timings.pending_payable.handle = Box::new(
        //     NotifyLaterHandleMock::default()
        //         .notify_later_params(&notify_later_pending_payable_params_arc)
        //         .permit_to_send_out(),
        // );
        // let subject_addr: Addr<Accountant> = subject.start();
        // let subject_subs = Accountant::make_subs_from(&subject_addr);
        // let peer_actors = peer_actors_builder().build();
        // send_bind_message!(subject_subs, peer_actors);
        //
        // send_start_message!(subject_subs);
        //
        // system.run();
        // let begin_scan_params = begin_scan_params_arc.lock().unwrap();
        // let notify_later_pending_payable_params =
        //     notify_later_pending_payable_params_arc.lock().unwrap();
        // TestLogHandler::new().exists_log_containing(&format!(
        //     "DEBUG: {test_name}: There was nothing to process during PendingPayables scan."
        // ));
        // assert_eq!(begin_scan_params.len(), 2);
        // assert_eq!(
        //     *notify_later_pending_payable_params,
        //     vec![
        //         (
        //             ScanForPendingPayables {
        //                 response_skeleton_opt: None
        //             },
        //             Duration::from_millis(98)
        //         ),
        //         (
        //             ScanForPendingPayables {
        //                 response_skeleton_opt: None
        //             },
        //             Duration::from_millis(98)
        //         ),
        //     ]
        // )
    }

    #[test]
    fn periodical_scanning_for_payable_works() {
        // init_test_logging();
        // let test_name = "periodical_scanning_for_payable_works";
        // let begin_scan_params_arc = Arc::new(Mutex::new(vec![]));
        // let notify_later_payables_params_arc = Arc::new(Mutex::new(vec![]));
        // let system = System::new(test_name);
        // SystemKillerActor::new(Duration::from_secs(10)).start(); // a safety net for GitHub Actions
        // let payable_scanner = ScannerMock::new()
        //     .begin_scan_params(&begin_scan_params_arc)
        //     .begin_scan_result(Err(BeginScanError::NothingToProcess))
        //     .begin_scan_result(Ok(RequestBalancesToPayPayables {
        //         accounts: vec![],
        //         response_skeleton_opt: None,
        //     }))
        //     .stop_the_system();
        // let mut config = bc_from_earning_wallet(make_wallet("hi"));
        // config.scan_intervals_opt = Some(ScanIntervals {
        //     payable_scan_interval: Duration::from_millis(97),
        //     receivable_scan_interval: Duration::from_secs(100), // We'll never run this scanner
        //     pending_payable_scan_interval: Duration::from_secs(100), // We'll never run this scanner
        // });
        // let mut subject = AccountantBuilder::default()
        //     .bootstrapper_config(config)
        //     .logger(Logger::new(test_name))
        //     .build();
        // subject.scanners.payable = Box::new(payable_scanner);
        // subject.scanners.pending_payable = Box::new(NullScanner::new()); //skipping
        // subject.scanners.receivable = Box::new(NullScanner::new()); //skipping
        // subject.scan_timings.payable.handle = Box::new(
        //     NotifyLaterHandleMock::default()
        //         .notify_later_params(&notify_later_payables_params_arc)
        //         .permit_to_send_out(),
        // );
        // let subject_addr = subject.start();
        // let subject_subs = Accountant::make_subs_from(&subject_addr);
        // let peer_actors = peer_actors_builder().build();
        // send_bind_message!(subject_subs, peer_actors);
        //
        // send_start_message!(subject_subs);
        //
        // system.run();
        // //the second attempt is the one where the queue is empty and System::current.stop() ends the cycle
        // let begin_scan_params = begin_scan_params_arc.lock().unwrap();
        // let notify_later_payables_params = notify_later_payables_params_arc.lock().unwrap();
        // TestLogHandler::new().exists_log_containing(&format!(
        //     "DEBUG: {test_name}: There was nothing to process during Payables scan."
        // ));
        // assert_eq!(begin_scan_params.len(), 2);
        // assert_eq!(
        //     *notify_later_payables_params,
        //     vec![
        //         (
        //             ScanForPayables {
        //                 response_skeleton_opt: None
        //             },
        //             Duration::from_millis(97)
        //         ),
        //         (
        //             ScanForPayables {
        //                 response_skeleton_opt: None
        //             },
        //             Duration::from_millis(97)
        //         ),
        //     ]
        // )
    }

    #[test]
    fn start_message_triggers_no_scans_in_suppress_mode() {
        init_test_logging();
        let test_name = "start_message_triggers_no_scans_in_suppress_mode";
        let system = System::new(test_name);
        let mut config = bc_from_earning_wallet(make_wallet("hi"));
        config.scan_intervals_opt = Some(ScanIntervals {
            payable_scan_interval: Duration::from_millis(100),
            receivable_scan_interval: Duration::from_millis(100),
            pending_payable_scan_interval: Duration::from_millis(100),
        });
        config.suppress_initial_scans = true;
        let peer_actors = peer_actors_builder().build();
        let subject = AccountantBuilder::default()
            .bootstrapper_config(config)
            .logger(Logger::new(test_name))
            .build();
        let subject_addr = subject.start();
        let subject_subs = Accountant::make_subs_from(&subject_addr);
        send_bind_message!(subject_subs, peer_actors);

        send_start_message!(subject_subs);

        System::current().stop();
        assert_eq!(system.run(), 0);
        // no panics because of recalcitrant DAOs; therefore DAOs were not called; therefore test passes
        TestLogHandler::new().exists_log_containing(
            &format!("{test_name}: Started with --scans off; declining to begin database and blockchain scans"),
        );
    }

    #[test]
    fn scan_for_payables_message_does_not_trigger_payment_for_balances_below_the_curve() {
        init_test_logging();
        let payment_thresholds = PaymentThresholds {
            threshold_interval_sec: 2_592_000,
            debt_threshold_gwei: 1_000_000_000,
            payment_grace_period_sec: 86_400,
            maturity_threshold_sec: 86_400,
            permanent_debt_allowed_gwei: 10_000_000,
            unban_below_gwei: 10_000_000,
        };
        let config = bc_from_earning_wallet(make_wallet("mine"));
        let now = to_time_t(SystemTime::now());
        let accounts = vec![
            // below minimum balance, to the right of time intersection (inside buffer zone)
            PayableAccount {
                wallet: make_wallet("wallet0"),
                balance_wei: gwei_to_wei(payment_thresholds.permanent_debt_allowed_gwei - 1),
                last_paid_timestamp: from_time_t(
                    now - checked_conversion::<u64, i64>(
                        payment_thresholds.threshold_interval_sec + 10,
                    ),
                ),
                pending_payable_opt: None,
            },
            // above balance intersection, to the left of minimum time (outside buffer zone)
            PayableAccount {
                wallet: make_wallet("wallet1"),
                balance_wei: gwei_to_wei(payment_thresholds.debt_threshold_gwei + 1),
                last_paid_timestamp: from_time_t(
                    now - checked_conversion::<u64, i64>(
                        payment_thresholds.maturity_threshold_sec - 10,
                    ),
                ),
                pending_payable_opt: None,
            },
            // above minimum balance, to the right of minimum time (not in buffer zone, below the curve)
            PayableAccount {
                wallet: make_wallet("wallet2"),
                balance_wei: gwei_to_wei(payment_thresholds.permanent_debt_allowed_gwei + 55),
                last_paid_timestamp: from_time_t(
                    now - checked_conversion::<u64, i64>(
                        payment_thresholds.maturity_threshold_sec + 15,
                    ),
                ),
                pending_payable_opt: None,
            },
        ];
        let payable_dao = PayableDaoMock::new()
            .non_pending_payables_result(accounts.clone())
            .non_pending_payables_result(vec![]);
        let (blockchain_bridge, _, blockchain_bridge_recordings_arc) = make_recorder();
        let system = System::new(
            "scan_for_payable_message_does_not_trigger_payment_for_balances_below_the_curve",
        );
        let blockchain_bridge_addr: Addr<Recorder> = blockchain_bridge.start();
        let report_accounts_payable_sub =
            blockchain_bridge_addr.recipient::<OutcomingPayamentsInstructions>();
        let mut subject = AccountantBuilder::default()
            .bootstrapper_config(config)
            .payable_daos(vec![ForPayableScanner(payable_dao)])
            .build();
        subject.outcoming_payments_instructions_sub_opt = Some(report_accounts_payable_sub);

        let _result = subject
            .scanners
            .payable
            .begin_scan(SystemTime::now(), None, &subject.logger);

        System::current().stop();
        system.run();
        let blockchain_bridge_recordings = blockchain_bridge_recordings_arc.lock().unwrap();
        assert_eq!(blockchain_bridge_recordings.len(), 0);
    }

    #[test]
    fn scan_for_payable_message_triggers_payment_for_balances_over_the_curve() {
        init_test_logging();
        let mut config = bc_from_earning_wallet(make_wallet("mine"));
        config.scan_intervals_opt = Some(ScanIntervals {
            pending_payable_scan_interval: Duration::from_secs(50_000),
            payable_scan_interval: Duration::from_secs(50_000),
            receivable_scan_interval: Duration::from_secs(50_000),
        });
        let now = to_time_t(SystemTime::now());
        let accounts = vec![
            // slightly above minimum balance, to the right of the curve (time intersection)
            PayableAccount {
                wallet: make_wallet("wallet0"),
                balance_wei: gwei_to_wei(
                    DEFAULT_PAYMENT_THRESHOLDS.permanent_debt_allowed_gwei + 1,
                ),
                last_paid_timestamp: from_time_t(
                    now - checked_conversion::<u64, i64>(
                        DEFAULT_PAYMENT_THRESHOLDS.threshold_interval_sec
                            + DEFAULT_PAYMENT_THRESHOLDS.maturity_threshold_sec
                            + 10,
                    ),
                ),
                pending_payable_opt: None,
            },
            // slightly above the curve (balance intersection), to the right of minimum time
            PayableAccount {
                wallet: make_wallet("wallet1"),
                balance_wei: gwei_to_wei(DEFAULT_PAYMENT_THRESHOLDS.debt_threshold_gwei + 1),
                last_paid_timestamp: from_time_t(
                    now - checked_conversion::<u64, i64>(
                        DEFAULT_PAYMENT_THRESHOLDS.maturity_threshold_sec + 10,
                    ),
                ),
                pending_payable_opt: None,
            },
        ];
        let payable_dao = PayableDaoMock::default().non_pending_payables_result(accounts.clone());
        let (blockchain_bridge, _, blockchain_bridge_recordings_arc) = make_recorder();
        let blockchain_bridge = blockchain_bridge
            .system_stop_conditions(match_every_type_id!(RequestBalancesToPayPayables));
        let system =
            System::new("scan_for_payable_message_triggers_payment_for_balances_over_the_curve");
        let peer_actors = peer_actors_builder()
            .blockchain_bridge(blockchain_bridge)
            .build();
        let mut subject = AccountantBuilder::default()
            .bootstrapper_config(config)
            .payable_daos(vec![ForPayableScanner(payable_dao)])
            .build();
        subject.scanners.pending_payable = Box::new(NullScanner::new());
        subject.scanners.receivable = Box::new(NullScanner::new());
        let subject_addr = subject.start();
        let accountant_subs = Accountant::make_subs_from(&subject_addr);
        send_bind_message!(accountant_subs, peer_actors);

        send_start_message!(accountant_subs);

        system.run();
        let blockchain_bridge_recordings = blockchain_bridge_recordings_arc.lock().unwrap();
        let message = blockchain_bridge_recordings.get_record::<RequestBalancesToPayPayables>(0);
        assert_eq!(
            message,
            &RequestBalancesToPayPayables {
                accounts,
                response_skeleton_opt: None,
            }
        );
    }

    #[test]
    fn accountant_does_not_initiate_another_scan_if_one_is_already_running() {
        init_test_logging();
        let test_name = "accountant_does_not_initiate_another_scan_if_one_is_already_running";
        let payable_dao = PayableDaoMock::default();
        let (blockchain_bridge, _, blockchain_bridge_recording) = make_recorder();
        let blockchain_bridge_addr = blockchain_bridge
            .system_stop_conditions(match_every_type_id!(
                RequestBalancesToPayPayables,
                RequestBalancesToPayPayables
            ))
            .start();
        let request_balances_to_pay_payables_sub = blockchain_bridge_addr.clone().recipient();
        let last_paid_timestamp = to_time_t(SystemTime::now())
            - DEFAULT_PAYMENT_THRESHOLDS.maturity_threshold_sec as i64
            - 1;
        let payable_account = PayableAccount {
            wallet: make_wallet("scan_for_payables"),
            balance_wei: gwei_to_wei(DEFAULT_PAYMENT_THRESHOLDS.debt_threshold_gwei + 1),
            last_paid_timestamp: from_time_t(last_paid_timestamp),
            pending_payable_opt: None,
        };
        let payable_dao = payable_dao
            .non_pending_payables_result(vec![payable_account.clone()])
            .non_pending_payables_result(vec![payable_account]);
        let config = bc_from_earning_wallet(make_wallet("mine"));
        let system = System::new(test_name);
        let mut subject = AccountantBuilder::default()
            .logger(Logger::new(test_name))
            .payable_daos(vec![ForPayableScanner(payable_dao)])
            .bootstrapper_config(config)
            .build();
        let message_before = ScanForPayables {
            response_skeleton_opt: Some(ResponseSkeleton {
                client_id: 111,
                context_id: 222,
            }),
        };
        let message_after = ScanForPayables {
            response_skeleton_opt: Some(ResponseSkeleton {
                client_id: 333,
                context_id: 444,
            }),
        };
        subject.request_balances_to_pay_payables_sub_opt =
            Some(request_balances_to_pay_payables_sub);
        let addr = subject.start();
        addr.try_send(message_before.clone()).unwrap();

        addr.try_send(ScanForPayables {
            response_skeleton_opt: None,
        })
        .unwrap();

        // We ignored the second ScanForPayables message because the first message meant a scan
        // was already in progress; now let's make it look like that scan has ended so that we
        // can prove the next message will start another one.
        addr.try_send(AssertionsMessage {
            assertions: Box::new(|accountant: &mut Accountant| {
                accountant
                    .scanners
                    .payable
                    .mark_as_ended(&Logger::new("irrelevant"))
            }),
        })
        .unwrap();
        addr.try_send(message_after.clone()).unwrap();
        system.run();
        let recording = blockchain_bridge_recording.lock().unwrap();
        let messages_received = recording.len();
        assert_eq!(messages_received, 2);
        let first_message: &RequestBalancesToPayPayables = recording.get_record(0);
        assert_eq!(
            first_message.response_skeleton_opt,
            message_before.response_skeleton_opt
        );
        let second_message: &RequestBalancesToPayPayables = recording.get_record(1);
        assert_eq!(
            second_message.response_skeleton_opt,
            message_after.response_skeleton_opt
        );
        TestLogHandler::new().exists_log_containing(&format!(
            "DEBUG: {}: Payables scan was already initiated",
            test_name
        ));
    }

    #[test]
    fn scan_for_pending_payables_finds_still_pending_payables() {
        init_test_logging();
        let (blockchain_bridge, _, blockchain_bridge_recording_arc) = make_recorder();
        let blockchain_bridge_addr = blockchain_bridge
            .system_stop_conditions(match_every_type_id!(RequestTransactionReceipts))
            .start();
        let payable_fingerprint_1 = PendingPayableFingerprint {
            rowid: 555,
            timestamp: from_time_t(210_000_000),
            hash: make_tx_hash(45678),
            attempt: 1,
            amount: 4444,
            process_error: None,
        };
        let payable_fingerprint_2 = PendingPayableFingerprint {
            rowid: 550,
            timestamp: from_time_t(210_000_100),
            hash: make_tx_hash(112233),
            attempt: 2,
            amount: 7999,
            process_error: None,
        };
        let pending_payable_dao = PendingPayableDaoMock::default()
            .return_all_errorless_fingerprints_result(vec![
                payable_fingerprint_1.clone(),
                payable_fingerprint_2.clone(),
            ]);
        let config = bc_from_earning_wallet(make_wallet("mine"));
        let system = System::new("pending payable scan");
        let mut subject = AccountantBuilder::default()
            .pending_payable_daos(vec![ForPendingPayableScanner(pending_payable_dao)])
            .bootstrapper_config(config)
            .build();

        subject.request_transaction_receipts_subs_opt = Some(blockchain_bridge_addr.recipient());
        let account_addr = subject.start();

        let _ = account_addr
            .try_send(ScanForPendingPayables {
                response_skeleton_opt: None,
            })
            .unwrap();

        system.run();
        let blockchain_bridge_recording = blockchain_bridge_recording_arc.lock().unwrap();
        assert_eq!(blockchain_bridge_recording.len(), 1);
        let received_msg = blockchain_bridge_recording.get_record::<RequestTransactionReceipts>(0);
        assert_eq!(
            received_msg,
            &RequestTransactionReceipts {
                pending_payable: vec![payable_fingerprint_1, payable_fingerprint_2],
                response_skeleton_opt: None,
            }
        );
        let log_handler = TestLogHandler::new();
        log_handler.exists_log_containing("DEBUG: Accountant: Found 2 pending payables to process");
    }

    #[test]
    fn report_routing_service_provided_message_is_received() {
        init_test_logging();
        let now = SystemTime::now();
        let bootstrapper_config = bc_from_earning_wallet(make_wallet("hi"));
        let more_money_receivable_parameters_arc = Arc::new(Mutex::new(vec![]));
        let payable_dao_mock = PayableDaoMock::new().non_pending_payables_result(vec![]);
        let receivable_dao_mock = ReceivableDaoMock::new()
            .more_money_receivable_parameters(&more_money_receivable_parameters_arc)
            .more_money_receivable_result(Ok(()));
        let subject = AccountantBuilder::default()
            .bootstrapper_config(bootstrapper_config)
            .payable_daos(vec![ForAccountantBody(payable_dao_mock)])
            .receivable_daos(vec![ForAccountantBody(receivable_dao_mock)])
            .build();
        let system = System::new("report_routing_service_message_is_received");
        let subject_addr: Addr<Accountant> = subject.start();
        subject_addr
            .try_send(BindMessage {
                peer_actors: peer_actors_builder().build(),
            })
            .unwrap();

        let paying_wallet = make_wallet("booga");
        subject_addr
            .try_send(ReportRoutingServiceProvidedMessage {
                timestamp: now,
                paying_wallet: paying_wallet.clone(),
                payload_size: 1234,
                service_rate: 42,
                byte_rate: 24,
            })
            .unwrap();

        System::current().stop_with_code(0);
        system.run();
        let more_money_receivable_parameters = more_money_receivable_parameters_arc.lock().unwrap();
        assert_eq!(
            more_money_receivable_parameters[0],
            (now, make_wallet("booga"), (1 * 42) + (1234 * 24))
        );
        TestLogHandler::new().exists_log_containing(&format!(
            "DEBUG: Accountant: Charging routing of 1234 bytes to wallet {}",
            paying_wallet
        ));
    }

    #[test]
    fn report_routing_service_provided_message_is_received_from_our_consuming_wallet() {
        init_test_logging();
        let consuming_wallet = make_wallet("our consuming wallet");
        let config = bc_from_wallets(consuming_wallet.clone(), make_wallet("our earning wallet"));
        let more_money_receivable_parameters_arc = Arc::new(Mutex::new(vec![]));
        let payable_dao_mock = PayableDaoMock::new().non_pending_payables_result(vec![]);
        let receivable_dao_mock = ReceivableDaoMock::new()
            .more_money_receivable_parameters(&more_money_receivable_parameters_arc);
        let subject = AccountantBuilder::default()
            .bootstrapper_config(config)
            .payable_daos(vec![ForAccountantBody(payable_dao_mock)])
            .receivable_daos(vec![ForAccountantBody(receivable_dao_mock)])
            .build();
        let system = System::new("report_routing_service_message_is_received");
        let subject_addr: Addr<Accountant> = subject.start();
        subject_addr
            .try_send(BindMessage {
                peer_actors: peer_actors_builder().build(),
            })
            .unwrap();

        subject_addr
            .try_send(ReportRoutingServiceProvidedMessage {
                timestamp: SystemTime::now(),
                paying_wallet: consuming_wallet.clone(),
                payload_size: 1234,
                service_rate: 42,
                byte_rate: 24,
            })
            .unwrap();

        System::current().stop_with_code(0);
        system.run();
        assert!(more_money_receivable_parameters_arc
            .lock()
            .unwrap()
            .is_empty());

        TestLogHandler::new().exists_log_containing(&format!(
            "WARN: Accountant: Declining to record a receivable against our wallet {} for service we provided",
            consuming_wallet,
        ));
    }

    #[test]
    fn report_routing_service_provided_message_is_received_from_our_earning_wallet() {
        init_test_logging();
        let earning_wallet = make_wallet("our earning wallet");
        let config = bc_from_earning_wallet(earning_wallet.clone());
        let more_money_receivable_parameters_arc = Arc::new(Mutex::new(vec![]));
        let payable_dao_mock = PayableDaoMock::new().non_pending_payables_result(vec![]);
        let receivable_dao_mock = ReceivableDaoMock::new()
            .more_money_receivable_parameters(&more_money_receivable_parameters_arc);
        let subject = AccountantBuilder::default()
            .bootstrapper_config(config)
            .payable_daos(vec![ForAccountantBody(payable_dao_mock)])
            .receivable_daos(vec![ForAccountantBody(receivable_dao_mock)])
            .build();
        let system = System::new("report_routing_service_message_is_received");
        let subject_addr: Addr<Accountant> = subject.start();
        subject_addr
            .try_send(BindMessage {
                peer_actors: peer_actors_builder().build(),
            })
            .unwrap();

        subject_addr
            .try_send(ReportRoutingServiceProvidedMessage {
                timestamp: SystemTime::now(),
                paying_wallet: earning_wallet.clone(),
                payload_size: 1234,
                service_rate: 42,
                byte_rate: 24,
            })
            .unwrap();

        System::current().stop_with_code(0);
        system.run();
        assert!(more_money_receivable_parameters_arc
            .lock()
            .unwrap()
            .is_empty());

        TestLogHandler::new().exists_log_containing(&format!(
            "WARN: Accountant: Declining to record a receivable against our wallet {} for service we provided",
            earning_wallet,
        ));
    }

    #[test]
    fn report_exit_service_provided_message_is_received() {
        init_test_logging();
        let now = SystemTime::now();
        let config = bc_from_earning_wallet(make_wallet("hi"));
        let more_money_receivable_parameters_arc = Arc::new(Mutex::new(vec![]));
        let payable_dao_mock = PayableDaoMock::new().non_pending_payables_result(vec![]);
        let receivable_dao_mock = ReceivableDaoMock::new()
            .more_money_receivable_parameters(&more_money_receivable_parameters_arc)
            .more_money_receivable_result(Ok(()));
        let subject = AccountantBuilder::default()
            .bootstrapper_config(config)
            .payable_daos(vec![ForAccountantBody(payable_dao_mock)])
            .receivable_daos(vec![ForAccountantBody(receivable_dao_mock)])
            .build();
        let system = System::new("report_exit_service_provided_message_is_received");
        let subject_addr: Addr<Accountant> = subject.start();
        subject_addr
            .try_send(BindMessage {
                peer_actors: peer_actors_builder().build(),
            })
            .unwrap();

        let paying_wallet = make_wallet("booga");
        subject_addr
            .try_send(ReportExitServiceProvidedMessage {
                timestamp: now,
                paying_wallet: paying_wallet.clone(),
                payload_size: 1234,
                service_rate: 42,
                byte_rate: 24,
            })
            .unwrap();

        System::current().stop();
        system.run();
        let more_money_receivable_parameters = more_money_receivable_parameters_arc.lock().unwrap();
        assert_eq!(
            more_money_receivable_parameters[0],
            (now, make_wallet("booga"), (1 * 42) + (1234 * 24))
        );
        TestLogHandler::new().exists_log_containing(&format!(
            "DEBUG: Accountant: Charging exit service for 1234 bytes to wallet {}",
            paying_wallet
        ));
    }

    #[test]
    fn report_exit_service_provided_message_is_received_from_our_consuming_wallet() {
        init_test_logging();
        let consuming_wallet = make_wallet("my consuming wallet");
        let config = bc_from_wallets(consuming_wallet.clone(), make_wallet("my earning wallet"));
        let more_money_receivable_parameters_arc = Arc::new(Mutex::new(vec![]));
        let payable_dao_mock = PayableDaoMock::new().non_pending_payables_result(vec![]);
        let receivable_dao_mock = ReceivableDaoMock::new()
            .more_money_receivable_parameters(&more_money_receivable_parameters_arc);
        let subject = AccountantBuilder::default()
            .bootstrapper_config(config)
            .payable_daos(vec![ForAccountantBody(payable_dao_mock)])
            .receivable_daos(vec![ForAccountantBody(receivable_dao_mock)])
            .build();
        let system = System::new("report_exit_service_provided_message_is_received");
        let subject_addr: Addr<Accountant> = subject.start();
        subject_addr
            .try_send(BindMessage {
                peer_actors: peer_actors_builder().build(),
            })
            .unwrap();

        subject_addr
            .try_send(ReportExitServiceProvidedMessage {
                timestamp: SystemTime::now(),
                paying_wallet: consuming_wallet.clone(),
                payload_size: 1234,
                service_rate: 42,
                byte_rate: 24,
            })
            .unwrap();

        System::current().stop();
        system.run();
        assert!(more_money_receivable_parameters_arc
            .lock()
            .unwrap()
            .is_empty());

        TestLogHandler::new().exists_log_containing(&format!(
            "WARN: Accountant: Declining to record a receivable against our wallet {} for service we provided",
            consuming_wallet
        ));
    }

    #[test]
    fn report_exit_service_provided_message_is_received_from_our_earning_wallet() {
        init_test_logging();
        let earning_wallet = make_wallet("my earning wallet");
        let config = bc_from_earning_wallet(earning_wallet.clone());
        let more_money_receivable_parameters_arc = Arc::new(Mutex::new(vec![]));
        let payable_dao_mock = PayableDaoMock::new().non_pending_payables_result(vec![]);
        let receivable_dao_mock = ReceivableDaoMock::new()
            .more_money_receivable_parameters(&more_money_receivable_parameters_arc);
        let subject = AccountantBuilder::default()
            .bootstrapper_config(config)
            .payable_daos(vec![ForAccountantBody(payable_dao_mock)])
            .receivable_daos(vec![ForAccountantBody(receivable_dao_mock)])
            .build();
        let system = System::new("report_exit_service_provided_message_is_received");
        let subject_addr: Addr<Accountant> = subject.start();
        subject_addr
            .try_send(BindMessage {
                peer_actors: peer_actors_builder().build(),
            })
            .unwrap();

        subject_addr
            .try_send(ReportExitServiceProvidedMessage {
                timestamp: SystemTime::now(),
                paying_wallet: earning_wallet.clone(),
                payload_size: 1234,
                service_rate: 42,
                byte_rate: 24,
            })
            .unwrap();

        System::current().stop();
        system.run();
        assert!(more_money_receivable_parameters_arc
            .lock()
            .unwrap()
            .is_empty());

        TestLogHandler::new().exists_log_containing(&format!(
            "WARN: Accountant: Declining to record a receivable against our wallet {} for service we provided",
            earning_wallet,
        ));
    }

    #[test]
    fn report_services_consumed_message_is_received() {
        init_test_logging();
        let config = make_bc_with_defaults();
        let more_money_payable_params_arc = Arc::new(Mutex::new(vec![]));
        let payable_dao_mock = PayableDaoMock::new()
            .more_money_payable_params(more_money_payable_params_arc.clone())
            .more_money_payable_result(Ok(()))
            .more_money_payable_result(Ok(()))
            .more_money_payable_result(Ok(()));
        let mut subject = AccountantBuilder::default()
            .bootstrapper_config(config)
            .payable_daos(vec![ForAccountantBody(payable_dao_mock)])
            .build();
        subject.message_id_generator = Box::new(MessageIdGeneratorMock::default().id_result(123));
        let system = System::new("report_services_consumed_message_is_received");
        let subject_addr: Addr<Accountant> = subject.start();
        subject_addr
            .try_send(BindMessage {
                peer_actors: peer_actors_builder().build(),
            })
            .unwrap();
        let earning_wallet_exit = make_wallet("exit");
        let earning_wallet_routing_1 = make_wallet("routing 1");
        let earning_wallet_routing_2 = make_wallet("routing 2");
        let timestamp = SystemTime::now();

        subject_addr
            .try_send(ReportServicesConsumedMessage {
                timestamp,
                exit: ExitServiceConsumed {
                    earning_wallet: earning_wallet_exit.clone(),
                    payload_size: 1200,
                    service_rate: 120,
                    byte_rate: 30,
                },
                routing_payload_size: 3456,
                routing: vec![
                    RoutingServiceConsumed {
                        earning_wallet: earning_wallet_routing_1.clone(),
                        service_rate: 42,
                        byte_rate: 24,
                    },
                    RoutingServiceConsumed {
                        earning_wallet: earning_wallet_routing_2.clone(),
                        service_rate: 52,
                        byte_rate: 33,
                    },
                ],
            })
            .unwrap();

        System::current().stop();
        system.run();
        let more_money_payable_params = more_money_payable_params_arc.lock().unwrap();
        assert_eq!(
            more_money_payable_params
                .iter()
                .map(|(timestamp, wallet, amount)| (timestamp, wallet, amount))
                .collect::<Vec<_>>(),
            vec![
                (&timestamp, &earning_wallet_exit, &((1 * 120) + (1200 * 30))),
                (
                    &timestamp,
                    &earning_wallet_routing_1,
                    &((1 * 42) + (3456 * 24))
                ),
                (
                    &timestamp,
                    &earning_wallet_routing_2,
                    &((1 * 52) + (3456 * 33))
                )
            ]
        );
        let test_log_handler = TestLogHandler::new();

        test_log_handler.exists_log_containing(&format!(
            "DEBUG: Accountant: MsgId 123: Accruing debt to {} for consuming 1200 exited bytes",
            earning_wallet_exit
        ));
        test_log_handler.exists_log_containing(&format!(
            "DEBUG: Accountant: MsgId 123: Accruing debt to {} for consuming 3456 routed bytes",
            earning_wallet_routing_1
        ));
        test_log_handler.exists_log_containing(&format!(
            "DEBUG: Accountant: MsgId 123: Accruing debt to {} for consuming 3456 routed bytes",
            earning_wallet_routing_2
        ));
    }

    fn assert_that_we_do_not_charge_our_own_wallet_for_consumed_services(
        config: BootstrapperConfig,
        message: ReportServicesConsumedMessage,
    ) -> Arc<Mutex<Vec<(SystemTime, Wallet, u128)>>> {
        let more_money_payable_parameters_arc = Arc::new(Mutex::new(vec![]));
        let payable_dao_mock = PayableDaoMock::new()
            .non_pending_payables_result(vec![])
            .more_money_payable_result(Ok(()))
            .more_money_payable_params(more_money_payable_parameters_arc.clone());
        let subject = AccountantBuilder::default()
            .bootstrapper_config(config)
            .payable_daos(vec![ForAccountantBody(payable_dao_mock)])
            .build();
        let system = System::new("test");
        let subject_addr: Addr<Accountant> = subject.start();
        subject_addr
            .try_send(BindMessage {
                peer_actors: peer_actors_builder().build(),
            })
            .unwrap();

        subject_addr.try_send(message).unwrap();

        System::current().stop();
        system.run();
        more_money_payable_parameters_arc
    }

    #[test]
    fn routing_service_consumed_is_reported_for_our_consuming_wallet() {
        init_test_logging();
        let consuming_wallet = make_wallet("the consuming wallet");
        let config = bc_from_wallets(consuming_wallet.clone(), make_wallet("the earning wallet"));
        let foreign_wallet = make_wallet("exit wallet");
        let timestamp = SystemTime::now();
        let report_message = ReportServicesConsumedMessage {
            timestamp,
            exit: ExitServiceConsumed {
                earning_wallet: foreign_wallet.clone(),
                payload_size: 1234,
                service_rate: 45,
                byte_rate: 10,
            },
            routing_payload_size: 3333,
            routing: vec![RoutingServiceConsumed {
                earning_wallet: consuming_wallet.clone(),
                service_rate: 42,
                byte_rate: 6,
            }],
        };

        let more_money_payable_params_arc =
            assert_that_we_do_not_charge_our_own_wallet_for_consumed_services(
                config,
                report_message,
            );

        let more_money_payable_params = more_money_payable_params_arc.lock().unwrap();
        assert_eq!(
            *more_money_payable_params,
            //except processing the exit service there was no change in payables
            vec![(timestamp, foreign_wallet, (45 + 10 * 1234))]
        );
        TestLogHandler::new().exists_log_containing(&format!(
            "WARN: Accountant: Declining to record a payable against our wallet {} for service we provided",
            consuming_wallet
        ));
    }

    #[test]
    fn routing_service_consumed_is_reported_for_our_earning_wallet() {
        init_test_logging();
        let earning_wallet =
            make_wallet("routing_service_consumed_is_reported_for_our_earning_wallet");
        let foreign_wallet = make_wallet("exit wallet");
        let config = bc_from_earning_wallet(earning_wallet.clone());
        let timestamp = SystemTime::now();
        let report_message = ReportServicesConsumedMessage {
            timestamp,
            exit: ExitServiceConsumed {
                earning_wallet: foreign_wallet.clone(),
                payload_size: 1234,
                service_rate: 45,
                byte_rate: 10,
            },
            routing_payload_size: 3333,
            routing: vec![RoutingServiceConsumed {
                earning_wallet: earning_wallet.clone(),
                service_rate: 42,
                byte_rate: 6,
            }],
        };

        let more_money_payable_params_arc =
            assert_that_we_do_not_charge_our_own_wallet_for_consumed_services(
                config,
                report_message,
            );

        let more_money_payable_params = more_money_payable_params_arc.lock().unwrap();
        assert_eq!(
            *more_money_payable_params,
            //except processing the exit service there was no change in payables
            vec![(timestamp, foreign_wallet, (45 + 10 * 1234))]
        );
        TestLogHandler::new().exists_log_containing(&format!(
            "WARN: Accountant: Declining to record a payable against our wallet {} for service we provided",
            earning_wallet
        ));
    }

    #[test]
    fn exit_service_consumed_is_reported_for_our_consuming_wallet() {
        init_test_logging();
        let consuming_wallet =
            make_wallet("exit_service_consumed_is_reported_for_our_consuming_wallet");
        let config = bc_from_wallets(consuming_wallet.clone(), make_wallet("own earning wallet"));
        let report_message = ReportServicesConsumedMessage {
            timestamp: SystemTime::now(),
            exit: ExitServiceConsumed {
                earning_wallet: consuming_wallet.clone(),
                payload_size: 1234,
                service_rate: 42,
                byte_rate: 24,
            },
            routing_payload_size: 3333,
            routing: vec![],
        };

        let more_money_payable_params_arc =
            assert_that_we_do_not_charge_our_own_wallet_for_consumed_services(
                config,
                report_message,
            );

        assert!(more_money_payable_params_arc.lock().unwrap().is_empty());
        TestLogHandler::new().exists_log_containing(&format!(
            "WARN: Accountant: Declining to record a payable against our wallet {} for service we provided",
            consuming_wallet
        ));
    }

    #[test]
    fn exit_service_consumed_is_reported_for_our_earning_wallet() {
        init_test_logging();
        let earning_wallet = make_wallet("own earning wallet");
        let config = bc_from_earning_wallet(earning_wallet.clone());
        let report_message = ReportServicesConsumedMessage {
            timestamp: SystemTime::now(),
            exit: ExitServiceConsumed {
                earning_wallet: earning_wallet.clone(),
                payload_size: 1234,
                service_rate: 42,
                byte_rate: 24,
            },
            routing_payload_size: 3333,
            routing: vec![],
        };

        let more_money_payable_params_arc =
            assert_that_we_do_not_charge_our_own_wallet_for_consumed_services(
                config,
                report_message,
            );

        assert!(more_money_payable_params_arc.lock().unwrap().is_empty());
        TestLogHandler::new().exists_log_containing(&format!(
            "WARN: Accountant: Declining to record a payable against our wallet {} for service we provided",
            earning_wallet
        ));
    }

    #[test]
    #[should_panic(
        expected = "Recording services provided for 0x000000000000000000000000000000626f6f6761 \
    but has hit fatal database error: RusqliteError(\"we cannot help ourselves; this is baaad\")"
    )]
    fn record_service_provided_panics_on_fatal_errors() {
        init_test_logging();
        let wallet = make_wallet("booga");
        let receivable_dao = ReceivableDaoMock::new().more_money_receivable_result(Err(
            ReceivableDaoError::RusqliteError(
                "we cannot help ourselves; this is baaad".to_string(),
            ),
        ));
        let subject = AccountantBuilder::default()
            .receivable_daos(vec![ForAccountantBody(receivable_dao)])
            .build();

        let _ = subject.record_service_provided(i64::MAX as u64, 1, SystemTime::now(), 2, &wallet);
    }

    #[test]
    fn record_service_provided_handles_overflow() {
        init_test_logging();
        let wallet = make_wallet("booga");
        let receivable_dao = ReceivableDaoMock::new()
            .more_money_receivable_result(Err(ReceivableDaoError::SignConversion(1234)));
        let subject = AccountantBuilder::default()
            .receivable_daos(vec![ForAccountantBody(receivable_dao)])
            .build();

        subject.record_service_provided(i64::MAX as u64, 1, SystemTime::now(), 2, &wallet);

        TestLogHandler::new().exists_log_containing(&format!(
            "ERROR: Accountant: Overflow error recording service provided for {}: service rate {}, byte rate 1, payload size 2. Skipping",
            wallet,
            i64::MAX as u64
        ));
    }

    #[test]
    fn record_service_consumed_handles_overflow() {
        init_test_logging();
        let wallet = make_wallet("booga");
        let payable_dao = PayableDaoMock::new()
            .more_money_payable_result(Err(PayableDaoError::SignConversion(1234)));
        let subject = AccountantBuilder::default()
            .payable_daos(vec![ForAccountantBody(payable_dao)])
            .build();
        let service_rate = i64::MAX as u64;

        subject.record_service_consumed(service_rate, 1, SystemTime::now(), 2, &wallet);

        TestLogHandler::new().exists_log_containing(&format!(
            "ERROR: Accountant: Overflow error recording consumed services from {}: total charge {}, service rate {}, byte rate 1, payload size 2. Skipping",
            wallet,
            i64::MAX as u64 + 1 * 2,
            i64::MAX as u64
        ));
    }

    #[test]
    #[should_panic(
        expected = "Recording services consumed from 0x000000000000000000000000000000626f6f6761 but \
     has hit fatal database error: RusqliteError(\"we cannot help ourselves; this is baaad\")"
    )]
    fn record_service_consumed_panics_on_fatal_errors() {
        init_test_logging();
        let wallet = make_wallet("booga");
        let payable_dao = PayableDaoMock::new().more_money_payable_result(Err(
            PayableDaoError::RusqliteError("we cannot help ourselves; this is baaad".to_string()),
        ));
        let subject = AccountantBuilder::default()
            .payable_daos(vec![ForAccountantBody(payable_dao)])
            .build();

        let _ = subject.record_service_consumed(i64::MAX as u64, 1, SystemTime::now(), 2, &wallet);
    }

    #[test]
    #[should_panic(
        expected = "panic message (processed with: node_lib::sub_lib::utils::crash_request_analyzer)"
    )]
    fn accountant_can_be_crashed_properly_but_not_improperly() {
        let mut config = make_bc_with_defaults();
        config.crash_point = CrashPoint::Message;
        let accountant = AccountantBuilder::default()
            .bootstrapper_config(config)
            .build();

        prove_that_crash_request_handler_is_hooked_up(accountant, CRASH_KEY);
    }

    #[test]
    fn pending_transaction_is_registered_and_monitored_until_it_gets_confirmed_or_canceled() {
        init_test_logging();
        let mark_pending_payable_params_arc = Arc::new(Mutex::new(vec![]));
        let transactions_confirmed_params_arc = Arc::new(Mutex::new(vec![]));
        let get_transaction_receipt_params_arc = Arc::new(Mutex::new(vec![]));
        let return_all_errorless_fingerprints_params_arc = Arc::new(Mutex::new(vec![]));
        let non_pending_payables_params_arc = Arc::new(Mutex::new(vec![]));
        let update_fingerprint_params_arc = Arc::new(Mutex::new(vec![]));
        let mark_failure_params_arc = Arc::new(Mutex::new(vec![]));
        let delete_record_params_arc = Arc::new(Mutex::new(vec![]));
        let notify_later_scan_for_pending_payable_params_arc = Arc::new(Mutex::new(vec![]));
        let notify_later_scan_for_pending_payable_arc_cloned =
            notify_later_scan_for_pending_payable_params_arc.clone(); //because it moves into a closure
        let pending_tx_hash_1 = make_tx_hash(0x7b);
        let pending_tx_hash_2 = make_tx_hash(0x237);
        let rowid_for_account_1 = 3;
        let rowid_for_account_2 = 5;
        let now = SystemTime::now();
        let past_payable_timestamp_1 = now.sub(Duration::from_secs(
            (DEFAULT_PAYMENT_THRESHOLDS.maturity_threshold_sec + 555) as u64,
        ));
        let past_payable_timestamp_2 = now.sub(Duration::from_secs(
            (DEFAULT_PAYMENT_THRESHOLDS.maturity_threshold_sec + 50) as u64,
        ));
        let this_payable_timestamp_1 = now;
        let this_payable_timestamp_2 = now.add(Duration::from_millis(50));
        let payable_account_balance_1 =
            gwei_to_wei(DEFAULT_PAYMENT_THRESHOLDS.debt_threshold_gwei + 10);
        let payable_account_balance_2 =
            gwei_to_wei(DEFAULT_PAYMENT_THRESHOLDS.debt_threshold_gwei + 666);
        let wallet_account_1 = make_wallet("creditor1");
        let wallet_account_2 = make_wallet("creditor2");
        let transaction_receipt_tx_2_first_round = TransactionReceipt::default();
        let transaction_receipt_tx_1_second_round = TransactionReceipt::default();
        let transaction_receipt_tx_2_second_round = TransactionReceipt::default();
        let mut transaction_receipt_tx_1_third_round = TransactionReceipt::default();
        transaction_receipt_tx_1_third_round.status = Some(U64::from(0)); //failure
        let transaction_receipt_tx_2_third_round = TransactionReceipt::default();
        let mut transaction_receipt_tx_2_fourth_round = TransactionReceipt::default();
        transaction_receipt_tx_2_fourth_round.status = Some(U64::from(1)); // confirmed
        let blockchain_interface = BlockchainInterfaceMock::default()
            .get_gas_balance_result(Ok(U256::from(u128::MAX)))
            .get_token_balance_result(Ok(U256::from(u128::MAX)))
            .get_transaction_count_result(Ok(web3::types::U256::from(1)))
            .get_transaction_count_result(Ok(web3::types::U256::from(2)))
            //because we cannot have both, resolution on the high level and also of what's inside blockchain interface,
            //there is one component missing in this wholesome test - the part where we send a request for
            //a fingerprint of that payable in the DB - this happens inside send_raw_transaction()
            .send_payables_within_batch_result(Ok(vec![
                Correct(PendingPayable {
                    recipient_wallet: wallet_account_1.clone(),
                    hash: pending_tx_hash_1,
                }),
                Correct(PendingPayable {
                    recipient_wallet: wallet_account_2.clone(),
                    hash: pending_tx_hash_2,
                }),
            ]))
            .get_transaction_receipt_params(&get_transaction_receipt_params_arc)
            .get_transaction_receipt_result(Ok(None))
            .get_transaction_receipt_result(Ok(Some(transaction_receipt_tx_2_first_round)))
            .get_transaction_receipt_result(Ok(Some(transaction_receipt_tx_1_second_round)))
            .get_transaction_receipt_result(Ok(Some(transaction_receipt_tx_2_second_round)))
            .get_transaction_receipt_result(Ok(Some(transaction_receipt_tx_1_third_round)))
            .get_transaction_receipt_result(Ok(Some(transaction_receipt_tx_2_third_round)))
            .get_transaction_receipt_result(Ok(Some(transaction_receipt_tx_2_fourth_round)));
        let consuming_wallet = make_paying_wallet(b"wallet");
        let system = System::new("pending_transaction");
        let persistent_config = PersistentConfigurationMock::default().gas_price_result(Ok(130));
        let blockchain_bridge = BlockchainBridge::new(
            Box::new(blockchain_interface),
            Box::new(persistent_config),
            false,
            Some(consuming_wallet),
        );
        let account_1 = PayableAccount {
            wallet: wallet_account_1.clone(),
            balance_wei: payable_account_balance_1,
            last_paid_timestamp: past_payable_timestamp_1,
            pending_payable_opt: None,
        };
        let account_2 = PayableAccount {
            wallet: wallet_account_2.clone(),
            balance_wei: payable_account_balance_2,
            last_paid_timestamp: past_payable_timestamp_2,
            pending_payable_opt: None,
        };
        let pending_payable_scan_interval = 200; //should be slightly less than 1/5 of the time until shutting the system
        let payable_dao_for_payable_scanner = PayableDaoMock::new()
            .non_pending_payables_params(&non_pending_payables_params_arc)
            .non_pending_payables_result(vec![account_1, account_2])
            .mark_pending_payables_rowids_params(&mark_pending_payable_params_arc)
            .mark_pending_payables_rowids_result(Ok(()));
        let payable_dao_for_pending_payable_scanner = PayableDaoMock::new()
            .transactions_confirmed_params(&transactions_confirmed_params_arc)
            .transactions_confirmed_result(Ok(()));
        let mut bootstrapper_config = bc_from_earning_wallet(make_wallet("some_wallet_address"));
        bootstrapper_config.scan_intervals_opt = Some(ScanIntervals {
            payable_scan_interval: Duration::from_secs(1_000_000), //we don't care about this scan
            receivable_scan_interval: Duration::from_secs(1_000_000), //we don't care about this scan
            pending_payable_scan_interval: Duration::from_millis(pending_payable_scan_interval),
        });
        let fingerprint_1_first_round = PendingPayableFingerprint {
            rowid: rowid_for_account_1,
            timestamp: this_payable_timestamp_1,
            hash: pending_tx_hash_1,
            attempt: 1,
            amount: payable_account_balance_1,
            process_error: None,
        };
        let fingerprint_2_first_round = PendingPayableFingerprint {
            rowid: rowid_for_account_2,
            timestamp: this_payable_timestamp_2,
            hash: pending_tx_hash_2,
            attempt: 1,
            amount: payable_account_balance_2,
            process_error: None,
        };
        let fingerprint_1_second_round = PendingPayableFingerprint {
            attempt: 2,
            ..fingerprint_1_first_round.clone()
        };
        let fingerprint_2_second_round = PendingPayableFingerprint {
            attempt: 2,
            ..fingerprint_2_first_round.clone()
        };
        let fingerprint_1_third_round = PendingPayableFingerprint {
            attempt: 3,
            ..fingerprint_1_first_round.clone()
        };
        let fingerprint_2_third_round = PendingPayableFingerprint {
            attempt: 3,
            ..fingerprint_2_first_round.clone()
        };
        let fingerprint_2_fourth_round = PendingPayableFingerprint {
            attempt: 4,
            ..fingerprint_2_first_round.clone()
        };
        let pending_payable_dao_for_payable_scanner = PendingPayableDaoMock::default()
            .fingerprints_rowids_result(vec![
                (Some(rowid_for_account_1), pending_tx_hash_1),
                (Some(rowid_for_account_2), pending_tx_hash_2),
            ]);
        let mut pending_payable_dao_for_pending_payable_scanner = PendingPayableDaoMock::new()
            .return_all_errorless_fingerprints_params(&return_all_errorless_fingerprints_params_arc)
            .return_all_errorless_fingerprints_result(vec![])
            .return_all_errorless_fingerprints_result(vec![
                fingerprint_1_first_round,
                fingerprint_2_first_round,
            ])
            .return_all_errorless_fingerprints_result(vec![
                fingerprint_1_second_round,
                fingerprint_2_second_round,
            ])
            .return_all_errorless_fingerprints_result(vec![
                fingerprint_1_third_round,
                fingerprint_2_third_round,
            ])
            .return_all_errorless_fingerprints_result(vec![fingerprint_2_fourth_round.clone()])
            .fingerprints_rowids_result(vec![
                (Some(rowid_for_account_1), pending_tx_hash_1),
                (Some(rowid_for_account_2), pending_tx_hash_2),
            ])
            .increment_scan_attempts_params(&update_fingerprint_params_arc)
            .increment_scan_attempts_result(Ok(()))
            .increment_scan_attempts_result(Ok(()))
            .increment_scan_attempts_result(Ok(()))
            .mark_failures_params(&mark_failure_params_arc)
            //we don't have a better solution yet, so we mark this down
            .mark_failures_result(Ok(()))
            .delete_fingerprints_params(&delete_record_params_arc)
            //this is used during confirmation of the successful one
            .delete_fingerprints_result(Ok(()));
        pending_payable_dao_for_pending_payable_scanner
            .have_return_all_errorless_fingerprints_shut_down_the_system = true;
        let accountant_addr = Arbiter::builder()
            .stop_system_on_panic(true)
            .start(move |_| {
                let mut subject = AccountantBuilder::default()
                    .bootstrapper_config(bootstrapper_config)
                    .payable_daos(vec![
                        ForPayableScanner(payable_dao_for_payable_scanner),
                        ForPendingPayableScanner(payable_dao_for_pending_payable_scanner),
                    ])
                    .pending_payable_daos(vec![
                        ForPayableScanner(pending_payable_dao_for_payable_scanner),
                        ForPendingPayableScanner(pending_payable_dao_for_pending_payable_scanner),
                    ])
                    .build();
                subject.scanners.receivable = Box::new(NullScanner::new());
                let notify_later_half_mock = NotifyLaterHandleMock::default()
                    .notify_later_params(&notify_later_scan_for_pending_payable_arc_cloned)
                    .permit_to_send_out();
                subject.scan_timings.pending_payable.handle = Box::new(notify_later_half_mock);
                subject
            });
        let mut peer_actors = peer_actors_builder().build();
        let accountant_subs = Accountant::make_subs_from(&accountant_addr);
        peer_actors.accountant = accountant_subs.clone();
        let blockchain_bridge_addr = blockchain_bridge.start();
        let blockchain_bridge_subs = BlockchainBridge::make_subs_from(&blockchain_bridge_addr);
        peer_actors.blockchain_bridge = blockchain_bridge_subs.clone();
        send_bind_message!(accountant_subs, peer_actors);
        send_bind_message!(blockchain_bridge_subs, peer_actors);

        send_start_message!(accountant_subs);

        assert_eq!(system.run(), 0);
        let mut mark_pending_payable_params = mark_pending_payable_params_arc.lock().unwrap();
        let mut one_set_of_mark_pending_payable_params = mark_pending_payable_params.remove(0);
        assert!(mark_pending_payable_params.is_empty());
        let first_payable = one_set_of_mark_pending_payable_params.remove(0);
        assert_eq!(first_payable.0, wallet_account_1);
        assert_eq!(first_payable.1, rowid_for_account_1);
        let second_payable = one_set_of_mark_pending_payable_params.remove(0);
        assert!(
            one_set_of_mark_pending_payable_params.is_empty(),
            "{:?}",
            one_set_of_mark_pending_payable_params
        );
        assert_eq!(second_payable.0, wallet_account_2);
        assert_eq!(second_payable.1, rowid_for_account_2);
        let return_all_errorless_fingerprints_params =
            return_all_errorless_fingerprints_params_arc.lock().unwrap();
        //it varies with machines and sometimes we manage more cycles than necessary
        assert!(return_all_errorless_fingerprints_params.len() >= 5);
        let non_pending_payables_params = non_pending_payables_params_arc.lock().unwrap();
        assert_eq!(*non_pending_payables_params, vec![()]); //because we disabled further scanning for payables
        let get_transaction_receipt_params = get_transaction_receipt_params_arc.lock().unwrap();
        assert_eq!(
            *get_transaction_receipt_params,
            vec![
                pending_tx_hash_1,
                pending_tx_hash_2,
                pending_tx_hash_1,
                pending_tx_hash_2,
                pending_tx_hash_1,
                pending_tx_hash_2,
                pending_tx_hash_2,
            ]
        );
        let update_fingerprints_params = update_fingerprint_params_arc.lock().unwrap();
        assert_eq!(
            *update_fingerprints_params,
            vec![
                vec![rowid_for_account_1, rowid_for_account_2],
                vec![rowid_for_account_1, rowid_for_account_2],
                vec![rowid_for_account_2]
            ]
        );
        let mark_failure_params = mark_failure_params_arc.lock().unwrap();
        assert_eq!(*mark_failure_params, vec![vec![rowid_for_account_1]]);
        let delete_record_params = delete_record_params_arc.lock().unwrap();
        assert_eq!(*delete_record_params, vec![vec![rowid_for_account_2]]);
        let transaction_confirmed_params = transactions_confirmed_params_arc.lock().unwrap();
        assert_eq!(
            *transaction_confirmed_params,
            vec![vec![fingerprint_2_fourth_round.clone()]]
        );
        let expected_scan_pending_payable_msg_and_interval = (
            ScanForPendingPayables {
                response_skeleton_opt: None,
            },
            Duration::from_millis(pending_payable_scan_interval),
        );
        let mut notify_later_check_for_confirmation =
            notify_later_scan_for_pending_payable_params_arc
                .lock()
                .unwrap();
        //it varies with machines and sometimes we manage more cycles than necessary
        let vector_of_first_five_cycles = notify_later_check_for_confirmation
            .drain(0..=4)
            .collect_vec();
        assert_eq!(
            vector_of_first_five_cycles,
            vec![
                expected_scan_pending_payable_msg_and_interval.clone(),
                expected_scan_pending_payable_msg_and_interval.clone(),
                expected_scan_pending_payable_msg_and_interval.clone(),
                expected_scan_pending_payable_msg_and_interval.clone(),
                expected_scan_pending_payable_msg_and_interval,
            ]
        );
        let log_handler = TestLogHandler::new();
        log_handler.exists_log_containing(
            "WARN: Accountant: Broken transactions 0x000000000000000000000000000000000000000000000000000000000000007b marked as an error. \
             You should take over the care of those to make sure your debts are going to be settled properly. At the moment, there is no automated process fixing that without your assistance");
        log_handler.exists_log_matching("INFO: Accountant: Transaction 0x0000000000000000000000000000000000000000000000000000000000000237 has been added to the blockchain; detected locally at attempt 4 at \\d{2,}ms after its sending");
        log_handler.exists_log_containing("INFO: Accountant: Transactions 0x0000000000000000000000000000000000000000000000000000000000000237 completed their confirmation process succeeding");
    }

    #[test]
    fn accountant_receives_reported_transaction_receipts_and_processes_them_all() {
        let transactions_confirmed_params_arc = Arc::new(Mutex::new(vec![]));
        let payable_dao = PayableDaoMock::default()
            .transactions_confirmed_params(&transactions_confirmed_params_arc)
            .transactions_confirmed_result(Ok(()));
        let pending_payable_dao =
            PendingPayableDaoMock::default().delete_fingerprints_result(Ok(()));
        let subject = AccountantBuilder::default()
            .payable_daos(vec![ForPendingPayableScanner(payable_dao)])
            .pending_payable_daos(vec![ForPendingPayableScanner(pending_payable_dao)])
            .build();
        let subject_addr = subject.start();
        let transaction_hash_1 = make_tx_hash(4545);
        let mut transaction_receipt_1 = TransactionReceipt::default();
        transaction_receipt_1.transaction_hash = transaction_hash_1;
        transaction_receipt_1.status = Some(U64::from(1)); //success
        let fingerprint_1 = PendingPayableFingerprint {
            rowid: 5,
            timestamp: from_time_t(200_000_000),
            hash: transaction_hash_1,
            attempt: 2,
            amount: 444,
            process_error: None,
        };
        let transaction_hash_2 = make_tx_hash(3333333);
        let mut transaction_receipt_2 = TransactionReceipt::default();
        transaction_receipt_2.transaction_hash = transaction_hash_2;
        transaction_receipt_2.status = Some(U64::from(1)); //success
        let fingerprint_2 = PendingPayableFingerprint {
            rowid: 10,
            timestamp: from_time_t(199_780_000),
            hash: Default::default(),
            attempt: 15,
            amount: 1212,
            process_error: None,
        };
        let msg = ReportTransactionReceipts {
            fingerprints_with_receipts: vec![
                (Some(transaction_receipt_1), fingerprint_1.clone()),
                (Some(transaction_receipt_2), fingerprint_2.clone()),
            ],
            response_skeleton_opt: None,
        };

        subject_addr.try_send(msg).unwrap();

        let system = System::new("processing reported receipts");
        System::current().stop();
        system.run();
        let transactions_confirmed_params = transactions_confirmed_params_arc.lock().unwrap();
        assert_eq!(
            *transactions_confirmed_params,
            vec![vec![fingerprint_1, fingerprint_2]]
        );
    }

    #[test]
    fn accountant_handles_inserting_new_fingerprints() {
        init_test_logging();
        let insert_fingerprint_params_arc = Arc::new(Mutex::new(vec![]));
        let pending_payable_dao = PendingPayableDaoMock::default()
            .insert_fingerprints_params(&insert_fingerprint_params_arc)
            .insert_fingerprints_result(Ok(()));
        let subject = AccountantBuilder::default()
            .pending_payable_daos(vec![ForAccountantBody(pending_payable_dao)])
            .build();
        let accountant_addr = subject.start();
        let accountant_subs = Accountant::make_subs_from(&accountant_addr);
        let timestamp = SystemTime::now();
        let hash_1 = make_tx_hash(0x6c81c);
        let amount_1 = 12345;
        let hash_2 = make_tx_hash(0x1b207);
        let amount_2 = 87654;
        let init_params = vec![(hash_1, amount_1), (hash_2, amount_2)];
        let init_fingerprints_msg = PendingPayableFingerprintSeeds {
            batch_wide_timestamp: timestamp,
            hashes_and_balances: init_params.clone(),
        };

        let _ = accountant_subs
            .init_pending_payable_fingerprints
            .try_send(init_fingerprints_msg)
            .unwrap();

        let system = System::new("ordering payment fingerprint test");
        System::current().stop();
        assert_eq!(system.run(), 0);
        let insert_fingerprint_params = insert_fingerprint_params_arc.lock().unwrap();
        assert_eq!(
            *insert_fingerprint_params,
            vec![(vec![(hash_1, amount_1), (hash_2, amount_2)], timestamp)]
        );
        TestLogHandler::new().exists_log_containing(
            "DEBUG: Accountant: Saved new pending payable fingerprints for: \
             0x000000000000000000000000000000000000000000000000000000000006c81c, 0x000000000000000000000000000000000000000000000000000000000001b207",
        );
    }

    #[test]
    fn payable_fingerprint_insertion_clearly_failed_and_we_log_it_at_least() {
        //despite it doesn't end so here this event would be a cause of a later panic
        init_test_logging();
        let insert_fingerprint_params_arc = Arc::new(Mutex::new(vec![]));
        let pending_payable_dao = PendingPayableDaoMock::default()
            .insert_fingerprints_params(&insert_fingerprint_params_arc)
            .insert_fingerprints_result(Err(PendingPayableDaoError::InsertionFailed(
                "Crashed".to_string(),
            )));
        let amount = 2345;
        let transaction_hash = make_tx_hash(0x1c8);
        let subject = AccountantBuilder::default()
            .pending_payable_daos(vec![ForAccountantBody(pending_payable_dao)])
            .build();
        let timestamp = SystemTime::now();
        let report_new_fingerprints = PendingPayableFingerprintSeeds {
            batch_wide_timestamp: timestamp,
            hashes_and_balances: vec![(transaction_hash, amount)],
        };

        let _ = subject.handle_new_pending_payable_fingerprints(report_new_fingerprints);

        let insert_fingerprint_params = insert_fingerprint_params_arc.lock().unwrap();
        assert_eq!(
            *insert_fingerprint_params,
            vec![(vec![(transaction_hash, amount)], timestamp)]
        );
        TestLogHandler::new().exists_log_containing("ERROR: Accountant: Failed to process \
         new pending payable fingerprints due to 'InsertionFailed(\"Crashed\")', disabling the automated \
          confirmation for all these transactions: 0x00000000000000000000000000000000000000000000000000000000000001c8");
    }

    #[test]
    fn handles_scan_error() {
        let response_skeleton = ResponseSkeleton {
            client_id: 1234,
            context_id: 4321,
        };
        let msg = "My tummy hurts";
        assert_scan_error_is_handled_properly(
            "payables_externally_triggered",
            ScanError {
                scan_type: ScanType::Payables,
                response_skeleton_opt: Some(response_skeleton),
                msg: msg.to_string(),
            },
        );
        assert_scan_error_is_handled_properly(
            "pending_payables_externally_triggered",
            ScanError {
                scan_type: ScanType::PendingPayables,
                response_skeleton_opt: Some(response_skeleton),
                msg: msg.to_string(),
            },
        );
        assert_scan_error_is_handled_properly(
            "receivables_externally_triggered",
            ScanError {
                scan_type: ScanType::Receivables,
                response_skeleton_opt: Some(response_skeleton),
                msg: msg.to_string(),
            },
        );
        assert_scan_error_is_handled_properly(
            "payables_internally_triggered",
            ScanError {
                scan_type: ScanType::Payables,
                response_skeleton_opt: None,
                msg: msg.to_string(),
            },
        );
        assert_scan_error_is_handled_properly(
            "pending_payables_internally_triggered",
            ScanError {
                scan_type: ScanType::PendingPayables,
                response_skeleton_opt: None,
                msg: msg.to_string(),
            },
        );
        assert_scan_error_is_handled_properly(
            "receivables_internally_triggered",
            ScanError {
                scan_type: ScanType::Receivables,
                response_skeleton_opt: None,
                msg: msg.to_string(),
            },
        );
    }

    #[test]
    fn financials_request_with_nothing_to_respond_to_is_refused() {
        let system = System::new("test");
        let subject = AccountantBuilder::default()
            .bootstrapper_config(bc_from_earning_wallet(make_wallet("some_wallet_address")))
            .build();
        let (ui_gateway, _, ui_gateway_recording_arc) = make_recorder();
        let subject_addr = subject.start();
        let peer_actors = peer_actors_builder().ui_gateway(ui_gateway).build();
        subject_addr.try_send(BindMessage { peer_actors }).unwrap();
        let ui_message = NodeFromUiMessage {
            client_id: 1234,
            body: UiFinancialsRequest {
                stats_required: false,
                top_records_opt: None,
                custom_queries_opt: None,
            }
            .tmb(2222),
        };

        subject_addr.try_send(ui_message).unwrap();

        System::current().stop();
        system.run();
        let ui_gateway_recording = ui_gateway_recording_arc.lock().unwrap();
        let response = ui_gateway_recording.get_record::<NodeToUiMessage>(0);
        assert_eq!(response.target, ClientId(1234));
        let error = UiFinancialsResponse::fmb(response.body.clone()).unwrap_err();
        let err_message_body = match error {
            UiMessageError::PayloadError(payload) => payload,
            x => panic!("we expected error message in the payload but got: {:?}", x),
        };
        let (err_code, err_message) = err_message_body.payload.unwrap_err();
        assert_eq!(err_code, REQUEST_WITH_NO_VALUES);
        assert_eq!(
            err_message,
            "Empty requests with missing queries not to be processed"
        );
        assert!(matches!(err_message_body.path, Conversation(2222)));
    }

    #[test]
    fn financials_request_allows_only_one_kind_of_view_into_books_at_a_time() {
        let subject = AccountantBuilder::default()
            .bootstrapper_config(bc_from_earning_wallet(make_wallet("some_wallet_address")))
            .build();
        let request = UiFinancialsRequest {
            stats_required: false,
            top_records_opt: Some(TopRecordsConfig {
                count: 13,
                ordered_by: Age,
            }),
            custom_queries_opt: Some(CustomQueries {
                payable_opt: Some(RangeQuery {
                    min_age_s: 5000,
                    max_age_s: 11000,
                    min_amount_gwei: 1_454_050_000,
                    max_amount_gwei: 555_000_000_000,
                }),
                receivable_opt: None,
            }),
        };

        let result = subject.compute_financials(&request, 4567);

        assert_eq!(
            result,
            MessageBody {
                opcode: "financials".to_string(),
                path: Conversation(4567),
                payload: Err((
                    REQUEST_WITH_MUTUALLY_EXCLUSIVE_PARAMS,
                    "Requesting top records and the more customized subset of \
             records is not allowed both at the same time"
                        .to_string()
                ))
            }
        );
    }

    #[test]
    fn financials_request_produces_financials_response() {
        let payable_dao = PayableDaoMock::new().total_result(264_567_894_578);
        let receivable_dao = ReceivableDaoMock::new().total_result(987_654_328_996);
        let system = System::new("test");
        let subject = AccountantBuilder::default()
            .bootstrapper_config(make_bc_with_defaults())
            .payable_daos(vec![ForAccountantBody(payable_dao)])
            .receivable_daos(vec![ForAccountantBody(receivable_dao)])
            .build();
        let (ui_gateway, _, ui_gateway_recording_arc) = make_recorder();
        let subject_addr = subject.start();
        let peer_actors = peer_actors_builder().ui_gateway(ui_gateway).build();
        subject_addr.try_send(BindMessage { peer_actors }).unwrap();
        let ui_message = NodeFromUiMessage {
            client_id: 1234,
            body: UiFinancialsRequest {
                stats_required: true,
                top_records_opt: None,
                custom_queries_opt: None,
            }
            .tmb(2222),
        };

        subject_addr.try_send(ui_message).unwrap();

        System::current().stop();
        system.run();
        let ui_gateway_recording = ui_gateway_recording_arc.lock().unwrap();
        let response = ui_gateway_recording.get_record::<NodeToUiMessage>(0);
        assert_eq!(response.target, ClientId(1234));
        let (body, context_id) = UiFinancialsResponse::fmb(response.body.clone()).unwrap();
        assert_eq!(context_id, 2222);
        assert_eq!(
            body,
            UiFinancialsResponse {
                stats_opt: Some(UiFinancialStatistics {
                    total_unpaid_and_pending_payable_gwei: 264,
                    total_paid_payable_gwei: 0,
                    total_unpaid_receivable_gwei: 987,
                    total_paid_receivable_gwei: 0,
                }),
                query_results_opt: None,
            }
        )
    }

    #[test]
    fn compute_financials_processes_defaulted_request() {
        let payable_dao = PayableDaoMock::new().total_result(u64::MAX as u128 + 123456);
        let receivable_dao = ReceivableDaoMock::new().total_result((i64::MAX as i128) * 3);
        let subject = AccountantBuilder::default()
            .bootstrapper_config(bc_from_earning_wallet(make_wallet("some_wallet_address")))
            .payable_daos(vec![ForAccountantBody(payable_dao)])
            .receivable_daos(vec![ForAccountantBody(receivable_dao)])
            .build();
        subject
            .financial_statistics
            .borrow_mut()
            .total_paid_payable_wei = 172_345_602_235_454_454;
        subject
            .financial_statistics
            .borrow_mut()
            .total_paid_receivable_wei = 4_455_656_989_415_777_555;
        let context_id = 1234;
        let request = UiFinancialsRequest {
            stats_required: true,
            top_records_opt: None,
            custom_queries_opt: None,
        };

        let result = subject.compute_financials(&request, context_id);

        assert_eq!(
            result,
            UiFinancialsResponse {
                stats_opt: Some(UiFinancialStatistics {
                    total_unpaid_and_pending_payable_gwei: 18446744073,
                    total_paid_payable_gwei: 172345602,
                    total_unpaid_receivable_gwei: 27670116110,
                    total_paid_receivable_gwei: 4455656989
                }),
                query_results_opt: None
            }
            .tmb(context_id)
        )
    }

    macro_rules! extract_ages_from_accounts {
        ($main_structure: expr, $account_specific_field_opt: ident) => {{
            let accounts_collection = &$main_structure
                .query_results_opt
                .as_ref()
                .unwrap()
                .$account_specific_field_opt
                .as_ref()
                .unwrap();
            accounts_collection
                .iter()
                .map(|account| account.age_s)
                .collect::<Vec<u64>>()
        }};
    }

    #[test]
    fn compute_financials_processes_request_with_top_records_only_and_balance_ordering() {
        //take that the tested logic doesn't contain anything about an actual process of ordering,
        //that part is in the responsibility of the database manager, answering the specific SQL query
        let payable_custom_query_params_arc = Arc::new(Mutex::new(vec![]));
        let receivable_custom_query_params_arc = Arc::new(Mutex::new(vec![]));
        let payable_accounts_retrieved = vec![PayableAccount {
            wallet: make_wallet("abcd123"),
            balance_wei: 58_568_686_005,
            last_paid_timestamp: SystemTime::now().sub(Duration::from_secs(5000)),
            pending_payable_opt: None,
        }];
        let payable_dao = PayableDaoMock::new()
            .custom_query_params(&payable_custom_query_params_arc)
            .custom_query_result(Some(payable_accounts_retrieved));
        let receivable_accounts_retrieved = vec![ReceivableAccount {
            wallet: make_wallet("efe4848"),
            balance_wei: 3_788_455_600_556_898,
            last_received_timestamp: SystemTime::now().sub(Duration::from_secs(6500)),
        }];
        let receivable_dao = ReceivableDaoMock::new()
            .custom_query_params(&receivable_custom_query_params_arc)
            .custom_query_result(Some(receivable_accounts_retrieved));
        let subject = AccountantBuilder::default()
            .bootstrapper_config(bc_from_earning_wallet(make_wallet("some_wallet_address")))
            .payable_daos(vec![ForAccountantBody(payable_dao)])
            .receivable_daos(vec![ForAccountantBody(receivable_dao)])
            .build();
        let context_id_expected = 1234;
        let request = UiFinancialsRequest {
            stats_required: false,
            top_records_opt: Some(TopRecordsConfig {
                count: 6,
                ordered_by: Balance,
            }),
            custom_queries_opt: None,
        };
        let before = SystemTime::now();

        let result = subject.compute_financials(&request, context_id_expected);

        let after = SystemTime::now();
        let (computed_response, context_id) = UiFinancialsResponse::fmb(result).unwrap();
        let extracted_payable_ages = extract_ages_from_accounts!(computed_response, payable_opt);
        let extracted_receivable_ages =
            extract_ages_from_accounts!(computed_response, receivable_opt);
        assert_eq!(context_id, context_id_expected);
        assert_eq!(
            computed_response,
            UiFinancialsResponse {
                stats_opt: None,
                query_results_opt: Some(QueryResults {
                    payable_opt: Some(vec![UiPayableAccount {
                        wallet: make_wallet("abcd123").to_string(),
                        age_s: extracted_payable_ages[0],
                        balance_gwei: 58,
                        pending_payable_hash_opt: None
                    },]),
                    receivable_opt: Some(vec![UiReceivableAccount {
                        wallet: make_wallet("efe4848").to_string(),
                        age_s: extracted_receivable_ages[0],
                        balance_gwei: 3_788_455
                    },])
                }),
            }
        );
        let time_needed_for_the_act_in_full_sec =
            (after.duration_since(before).unwrap().as_millis() / 1000 + 1) as u64;
        assert!(
            extracted_payable_ages[0] >= 5000
                && extracted_payable_ages[0] <= 5000 + time_needed_for_the_act_in_full_sec
        );
        assert!(
            extracted_receivable_ages[0] >= 6500
                && extracted_receivable_ages[0] <= 6500 + time_needed_for_the_act_in_full_sec
        );
        let payable_custom_query_params = payable_custom_query_params_arc.lock().unwrap();
        assert_eq!(
            *payable_custom_query_params,
            vec![CustomQuery::TopRecords {
                count: 6,
                ordered_by: Balance
            }]
        );
        let receivable_custom_query_params = receivable_custom_query_params_arc.lock().unwrap();
        assert_eq!(
            *receivable_custom_query_params,
            vec![CustomQuery::TopRecords {
                count: 6,
                ordered_by: Balance
            }]
        )
    }

    #[test]
    fn compute_financials_processes_request_with_top_records_only_and_age_ordering() {
        let payable_custom_query_params_arc = Arc::new(Mutex::new(vec![]));
        let receivable_custom_query_params_arc = Arc::new(Mutex::new(vec![]));
        let payable_dao = PayableDaoMock::new()
            .custom_query_params(&payable_custom_query_params_arc)
            .custom_query_result(None);
        let receivable_dao = ReceivableDaoMock::new()
            .custom_query_params(&receivable_custom_query_params_arc)
            .custom_query_result(None);
        let subject = AccountantBuilder::default()
            .bootstrapper_config(bc_from_earning_wallet(make_wallet("some_wallet_address")))
            .payable_daos(vec![ForAccountantBody(payable_dao)])
            .receivable_daos(vec![ForAccountantBody(receivable_dao)])
            .build();
        let context_id_expected = 1234;
        let request = UiFinancialsRequest {
            stats_required: false,
            top_records_opt: Some(TopRecordsConfig {
                count: 80,
                ordered_by: Age,
            }),
            custom_queries_opt: None,
        };

        let result = subject.compute_financials(&request, context_id_expected);

        let (response, context_id) = UiFinancialsResponse::fmb(result).unwrap();
        assert_eq!(context_id, context_id_expected);
        assert_eq!(
            response,
            UiFinancialsResponse {
                stats_opt: None,
                query_results_opt: Some(QueryResults {
                    payable_opt: Some(vec![]),
                    receivable_opt: Some(vec![])
                })
            }
        );
        let payable_custom_query_params = payable_custom_query_params_arc.lock().unwrap();
        assert_eq!(
            *payable_custom_query_params,
            vec![CustomQuery::TopRecords {
                count: 80,
                ordered_by: Age
            }]
        );
        let receivable_custom_query_params = receivable_custom_query_params_arc.lock().unwrap();
        assert_eq!(
            *receivable_custom_query_params,
            vec![CustomQuery::TopRecords {
                count: 80,
                ordered_by: Age
            }]
        )
    }

    #[test]
    fn compute_financials_processes_request_with_range_queries_only() {
        let payable_custom_query_params_arc = Arc::new(Mutex::new(vec![]));
        let receivable_custom_query_params_arc = Arc::new(Mutex::new(vec![]));
        let payable_accounts_retrieved = vec![PayableAccount {
            wallet: make_wallet("abcd123"),
            balance_wei: 5_686_860_056,
            last_paid_timestamp: SystemTime::now().sub(Duration::from_secs(7580)),
            pending_payable_opt: None,
        }];
        let payable_dao = PayableDaoMock::new()
            .custom_query_params(&payable_custom_query_params_arc)
            .custom_query_result(Some(payable_accounts_retrieved));
        let receivable_accounts_retrieved = vec![
            ReceivableAccount {
                wallet: make_wallet("efe4848"),
                balance_wei: 20_456_056_055_600_789,
                last_received_timestamp: SystemTime::now().sub(Duration::from_secs(3333)),
            },
            ReceivableAccount {
                wallet: make_wallet("bb123aa"),
                balance_wei: 550_555_565_233,
                last_received_timestamp: SystemTime::now().sub(Duration::from_secs(87000)),
            },
        ];
        let receivable_dao = ReceivableDaoMock::new()
            .custom_query_params(&receivable_custom_query_params_arc)
            .custom_query_result(Some(receivable_accounts_retrieved));
        let subject = AccountantBuilder::default()
            .bootstrapper_config(bc_from_earning_wallet(make_wallet("some_wallet_address")))
            .payable_daos(vec![ForAccountantBody(payable_dao)])
            .receivable_daos(vec![ForAccountantBody(receivable_dao)])
            .build();
        let context_id_expected = 1234;
        let request = UiFinancialsRequest {
            stats_required: false,
            top_records_opt: None,
            custom_queries_opt: Some(CustomQueries {
                payable_opt: Some(RangeQuery {
                    min_age_s: 0,
                    max_age_s: 8000,
                    min_amount_gwei: 0,
                    max_amount_gwei: 50_000_000,
                }),
                receivable_opt: Some(RangeQuery {
                    min_age_s: 2000,
                    max_age_s: 200000,
                    min_amount_gwei: 0,
                    max_amount_gwei: 60_000_000,
                }),
            }),
        };
        let before = SystemTime::now();

        let result = subject.compute_financials(&request, context_id_expected);

        let after = SystemTime::now();
        let (computed_response, context_id) = UiFinancialsResponse::fmb(result).unwrap();
        let extracted_payable_ages = extract_ages_from_accounts!(computed_response, payable_opt);
        let extracted_receivable_ages =
            extract_ages_from_accounts!(computed_response, receivable_opt);
        assert_eq!(context_id, context_id_expected);
        assert_eq!(
            computed_response,
            UiFinancialsResponse {
                stats_opt: None,
                query_results_opt: Some(QueryResults {
                    payable_opt: Some(vec![UiPayableAccount {
                        wallet: make_wallet("abcd123").to_string(),
                        age_s: extracted_payable_ages[0],
                        balance_gwei: 5,
                        pending_payable_hash_opt: None
                    },]),
                    receivable_opt: Some(vec![
                        UiReceivableAccount {
                            wallet: make_wallet("efe4848").to_string(),
                            age_s: extracted_receivable_ages[0],
                            balance_gwei: 20_456_056
                        },
                        UiReceivableAccount {
                            wallet: make_wallet("bb123aa").to_string(),
                            age_s: extracted_receivable_ages[1],
                            balance_gwei: 550,
                        }
                    ])
                })
            }
        );
        let time_needed_for_the_act_in_full_sec =
            (after.duration_since(before).unwrap().as_millis() / 1000 + 1) as u64;
        assert!(
            7580 <= extracted_payable_ages[0]
                && extracted_payable_ages[0] <= 7580 + time_needed_for_the_act_in_full_sec
        );
        assert!(
            3333 <= extracted_receivable_ages[0]
                && extracted_receivable_ages[0] <= 3333 + time_needed_for_the_act_in_full_sec
        );
        assert!(
            87000 <= extracted_receivable_ages[1]
                && extracted_receivable_ages[1] <= 87000 + time_needed_for_the_act_in_full_sec
        );
        let payable_custom_query_params = payable_custom_query_params_arc.lock().unwrap();
        let actual_timestamp = extract_timestamp_from_custom_query(&payable_custom_query_params[0]);
        assert_eq!(
            *payable_custom_query_params,
            vec![CustomQuery::RangeQuery {
                min_age_s: 0,
                max_age_s: 8000,
                min_amount_gwei: 0,
                max_amount_gwei: 50000000,
                timestamp: actual_timestamp
            }]
        );
        assert!(
            before <= actual_timestamp && actual_timestamp <= after,
            "before: {:?}, actual: {:?}, after: {:?}",
            before,
            actual_timestamp,
            after
        );
        let receivable_custom_query_params = receivable_custom_query_params_arc.lock().unwrap();
        let actual_timestamp =
            extract_timestamp_from_custom_query(&receivable_custom_query_params[0]);
        assert_eq!(
            *receivable_custom_query_params,
            vec![CustomQuery::RangeQuery {
                min_age_s: 2000,
                max_age_s: 200000,
                min_amount_gwei: 0,
                max_amount_gwei: 60000000,
                timestamp: actual_timestamp
            }]
        );
        assert!(
            before <= actual_timestamp && actual_timestamp <= after,
            "before: {:?}, actual: {:?}, after: {:?}",
            before,
            actual_timestamp,
            after
        )
    }

    fn extract_timestamp_from_custom_query<T>(captured_input: &CustomQuery<T>) -> SystemTime {
        if let CustomQuery::RangeQuery { timestamp, .. } = captured_input {
            *timestamp
        } else {
            panic!("we expected range query whose part is also a timestamp")
        }
    }

    #[test]
    fn compute_financials_allows_range_query_to_be_aimed_only_at_one_table() {
        let receivable_custom_query_params_arc = Arc::new(Mutex::new(vec![]));
        let receivable_accounts_retrieved = vec![ReceivableAccount {
            wallet: make_wallet("efe4848"),
            balance_wei: 60055600789,
            last_received_timestamp: SystemTime::now().sub(Duration::from_secs(3333)),
        }];
        let receivable_dao = ReceivableDaoMock::new()
            .custom_query_params(&receivable_custom_query_params_arc)
            .custom_query_result(Some(receivable_accounts_retrieved));
        let subject = AccountantBuilder::default()
            .bootstrapper_config(bc_from_earning_wallet(make_wallet("some_wallet_address")))
            .receivable_daos(vec![ForAccountantBody(receivable_dao)])
            .build();
        let context_id_expected = 1234;
        let request = UiFinancialsRequest {
            stats_required: false,
            top_records_opt: None,
            custom_queries_opt: Some(CustomQueries {
                payable_opt: None,
                receivable_opt: Some(RangeQuery {
                    min_age_s: 2000,
                    max_age_s: 200000,
                    min_amount_gwei: 0,
                    max_amount_gwei: 150000000000,
                }),
            }),
        };

        let result = subject.compute_financials(&request, context_id_expected);

        let (response, _) = UiFinancialsResponse::fmb(result).unwrap();
        let response_guts = response.query_results_opt.unwrap();
        assert_eq!(response_guts.payable_opt.is_some(), false);
        assert_eq!(response_guts.receivable_opt.is_some(), true);
    }

    fn assert_compute_financials_tests_range_query_on_too_big_values_in_input(
        request: UiFinancialsRequest,
        err_msg: &str,
    ) {
        let subject = AccountantBuilder::default()
            .bootstrapper_config(bc_from_earning_wallet(make_wallet("some_wallet_address")))
            .build();
        let context_id_expected = 1234;

        let result = subject.compute_financials(&request, context_id_expected);

        assert_eq!(
            result,
            MessageBody {
                opcode: "financials".to_string(),
                path: Conversation(context_id_expected),
                payload: Err((VALUE_EXCEEDS_ALLOWED_LIMIT, err_msg.to_string()))
            }
        );
    }

    #[test]
    fn compute_financials_tests_range_query_of_payables_on_too_big_values_in_input() {
        let request = UiFinancialsRequest {
            stats_required: false,
            top_records_opt: None,
            custom_queries_opt: Some(CustomQueries {
                payable_opt: Some(RangeQuery {
                    min_age_s: 2000,
                    max_age_s: 50000,
                    min_amount_gwei: 0,
                    max_amount_gwei: u64::MAX,
                }),
                receivable_opt: None,
            }),
        };

        assert_compute_financials_tests_range_query_on_too_big_values_in_input(
            request,
            "Range query for payable: Max amount requested too big. \
             Should be less than or equal to 9223372036854775807, not: 18446744073709551615",
        )
    }

    #[test]
    fn compute_financials_tests_range_query_of_receivables_on_too_big_values_in_input() {
        let request = UiFinancialsRequest {
            stats_required: false,
            top_records_opt: None,
            custom_queries_opt: Some(CustomQueries {
                payable_opt: None,
                receivable_opt: Some(RangeQuery {
                    min_age_s: 2000,
                    max_age_s: u64::MAX,
                    min_amount_gwei: -55,
                    max_amount_gwei: 6666,
                }),
            }),
        };

        assert_compute_financials_tests_range_query_on_too_big_values_in_input(
            request,
            "Range query for receivable: Max age requested too big. \
             Should be less than or equal to 9223372036854775807, not: 18446744073709551615",
        )
    }

    #[test]
    #[should_panic(
        expected = "Broken code: PayableAccount with less than 1 gwei passed through db query \
     constraints; wallet: 0x0000000000000000000000000061626364313233, balance: 8686005"
    )]
    fn compute_financials_blows_up_on_screwed_sql_query_for_payables_returning_balance_smaller_than_one_gwei(
    ) {
        let payable_accounts_retrieved = vec![PayableAccount {
            wallet: make_wallet("abcd123"),
            balance_wei: 8_686_005,
            last_paid_timestamp: SystemTime::now().sub(Duration::from_secs(5000)),
            pending_payable_opt: None,
        }];
        let payable_dao =
            PayableDaoMock::new().custom_query_result(Some(payable_accounts_retrieved));
        let subject = AccountantBuilder::default()
            .bootstrapper_config(bc_from_earning_wallet(make_wallet("some_wallet_address")))
            .payable_daos(vec![ForAccountantBody(payable_dao)])
            .build();
        let context_id_expected = 1234;
        let request = UiFinancialsRequest {
            stats_required: false,
            top_records_opt: None,
            custom_queries_opt: Some(CustomQueries {
                payable_opt: Some(RangeQuery {
                    min_age_s: 2000,
                    max_age_s: 200000,
                    min_amount_gwei: 0,
                    max_amount_gwei: 150000000000,
                }),
                receivable_opt: None,
            }),
        };

        subject.compute_financials(&request, context_id_expected);
    }

    #[test]
    #[should_panic(
        expected = "Broken code: ReceivableAccount with balance between 1 and 0 gwei passed through \
     db query constraints; wallet: 0x0000000000000000000000000061626364313233, balance: 7686005"
    )]
    fn compute_financials_blows_up_on_screwed_sql_query_for_receivables_returning_balance_smaller_than_one_gwei(
    ) {
        let receivable_accounts_retrieved = vec![ReceivableAccount {
            wallet: make_wallet("abcd123"),
            balance_wei: 7_686_005,
            last_received_timestamp: SystemTime::now().sub(Duration::from_secs(5000)),
        }];
        let receivable_dao =
            ReceivableDaoMock::new().custom_query_result(Some(receivable_accounts_retrieved));
        let subject = AccountantBuilder::default()
            .bootstrapper_config(bc_from_earning_wallet(make_wallet("some_wallet_address")))
            .receivable_daos(vec![ForAccountantBody(receivable_dao)])
            .build();
        let context_id_expected = 1234;
        let request = UiFinancialsRequest {
            stats_required: false,
            top_records_opt: None,
            custom_queries_opt: Some(CustomQueries {
                payable_opt: None,
                receivable_opt: Some(RangeQuery {
                    min_age_s: 2000,
                    max_age_s: 200000,
                    min_amount_gwei: 0,
                    max_amount_gwei: 150000000000,
                }),
            }),
        };

        subject.compute_financials(&request, context_id_expected);
    }

    #[test]
    #[cfg(not(feature = "no_test_share"))]
    fn msg_id_generates_numbers_only_if_debug_log_enabled() {
        let mut logger1 = Logger::new("msg_id_generator_off");
        logger1.set_level_for_test(Level::Info);
        let mut subject = AccountantBuilder::default().build();
        let msg_id_generator = MessageIdGeneratorMock::default().id_result(789); //we prepared a result just for one call
        subject.message_id_generator = Box::new(msg_id_generator);
        subject.logger = logger1;

        let id1 = subject.msg_id();

        let mut logger2 = Logger::new("msg_id_generator_on");
        logger2.set_level_for_test(Level::Debug);
        subject.logger = logger2;

        let id2 = subject.msg_id();

        assert_eq!(id1, 0);
        assert_eq!(id2, 789);
    }

    #[test]
    fn unsigned_to_signed_handles_zero() {
        let result = sign_conversion::<u64, i64>(0);

        assert_eq!(result, Ok(0i64));
    }

    #[test]
    fn unsigned_to_signed_handles_max_allowable() {
        let result = sign_conversion::<u64, i64>(i64::MAX as u64);

        assert_eq!(result, Ok(i64::MAX));
    }

    #[test]
    fn unsigned_to_signed_handles_max_plus_one() {
        let attempt = (i64::MAX as u64) + 1;
        let result = sign_conversion::<u64, i64>((i64::MAX as u64) + 1);

        assert_eq!(result, Err(attempt));
    }

    #[test]
    #[should_panic(
        expected = "Overflow detected with 170141183460469231731687303715884105728: cannot be converted from u128 to i128"
    )]
    fn checked_conversion_works_for_overflow() {
        checked_conversion::<u128, i128>(i128::MAX as u128 + 1);
    }

    #[test]
    fn checked_conversion_without_panic() {
        let result = politely_checked_conversion::<u128, i128>(u128::MAX);

        assert_eq!(result,Err("Overflow detected with 340282366920938463463374607431768211455: cannot be converted from u128 to i128".to_string()))
    }

    #[test]
    fn gwei_to_wei_works() {
        let result: u128 = gwei_to_wei(12_546_u64);

        assert_eq!(result, 12_546_000_000_000)
    }

    #[test]
    fn wei_to_gwei_works() {
        let result: u64 = wei_to_gwei(127_800_050_500_u128);

        assert_eq!(result, 127)
    }

    #[test]
    #[should_panic(
        expected = "Overflow detected with 340282366920938463463374607431: cannot be converted from u128 to u64"
    )]
    fn wei_to_gwei_blows_up_on_overflow() {
        let _: u64 = wei_to_gwei(u128::MAX);
    }

    fn assert_scan_error_is_handled_properly(test_name: &str, message: ScanError) {
        init_test_logging();
        let (ui_gateway, _, ui_gateway_recording_arc) = make_recorder();
        let mut subject = AccountantBuilder::default()
            .logger(Logger::new(test_name))
            .build();
        match message.scan_type {
            ScanType::Payables => subject.scanners.payable.mark_as_started(SystemTime::now()),
            ScanType::PendingPayables => subject
                .scanners
                .pending_payable
                .mark_as_started(SystemTime::now()),
            ScanType::Receivables => subject
                .scanners
                .receivable
                .mark_as_started(SystemTime::now()),
        }
        let subject_addr = subject.start();
        let system = System::new("test");
        let peer_actors = peer_actors_builder().ui_gateway(ui_gateway).build();
        subject_addr.try_send(BindMessage { peer_actors }).unwrap();

        subject_addr.try_send(message.clone()).unwrap();

        subject_addr
            .try_send(AssertionsMessage {
                assertions: Box::new(move |actor: &mut Accountant| {
                    let scan_started_at_opt = match message.scan_type {
                        ScanType::Payables => actor.scanners.payable.scan_started_at(),
                        ScanType::PendingPayables => {
                            actor.scanners.pending_payable.scan_started_at()
                        }
                        ScanType::Receivables => actor.scanners.receivable.scan_started_at(),
                    };
                    assert_eq!(scan_started_at_opt, None);
                }),
            })
            .unwrap();
        System::current().stop();
        system.run();
        let ui_gateway_recording = ui_gateway_recording_arc.lock().unwrap();
        match message.response_skeleton_opt {
            Some(response_skeleton) => {
                let expected_message_sent_to_ui = NodeToUiMessage {
                    target: ClientId(response_skeleton.client_id),
                    body: MessageBody {
                        opcode: "scan".to_string(),
                        path: MessagePath::Conversation(response_skeleton.context_id),
                        payload: Err((
                            SCAN_ERROR,
                            format!("{:?} scan failed: '{}'", message.scan_type, message.msg),
                        )),
                    },
                };
                assert_eq!(
                    ui_gateway_recording.get_record::<NodeToUiMessage>(0),
                    &expected_message_sent_to_ui
                );
                TestLogHandler::new().assert_logs_contain_in_order(vec![
                    &format!("ERROR: {}: Received ScanError: {:?}", test_name, message),
                    &format!(
                        "ERROR: {}: Sending UiScanResponse: {:?}",
                        test_name, expected_message_sent_to_ui
                    ),
                ]);
            }
            None => {
                assert_eq!(ui_gateway_recording.len(), 0);
                let tlh = TestLogHandler::new();
                tlh.exists_log_containing(&format!(
                    "ERROR: {}: Received ScanError: {:?}",
                    test_name, message
                ));
                tlh.exists_no_log_containing(&format!(
                    "ERROR: {}: Sending UiScanResponse",
                    test_name
                ));
            }
        }
    }

    #[test]
    fn make_dao_factory_uses_panic_on_migration() {
        let data_dir = ensure_node_home_directory_exists(
            "accountant",
            "make_dao_factory_uses_panic_on_migration",
        );

        let act = |data_dir: &Path| {
            let factory = Accountant::dao_factory(data_dir);
            factory.make();
        };

        assert_on_initialization_with_panic_on_migration(&data_dir, &act);
    }
}<|MERGE_RESOLUTION|>--- conflicted
+++ resolved
@@ -62,11 +62,8 @@
 use actix::Handler;
 use actix::Message;
 use actix::Recipient;
-<<<<<<< HEAD
 use itertools::Either;
-=======
 use itertools::Itertools;
->>>>>>> 907fe687
 use masq_lib::crash_point::CrashPoint;
 use masq_lib::logger::Logger;
 use masq_lib::messages::UiFinancialsResponse;
@@ -1042,10 +1039,7 @@
         ExitServiceConsumed, PaymentThresholds, RoutingServiceConsumed, ScanIntervals,
         DEFAULT_PAYMENT_THRESHOLDS,
     };
-<<<<<<< HEAD
     use crate::sub_lib::blockchain_bridge::OutcomingPayamentsInstructions;
-=======
->>>>>>> 907fe687
     use crate::sub_lib::utils::NotifyLaterHandleReal;
     use crate::test_utils::persistent_configuration_mock::PersistentConfigurationMock;
     use crate::test_utils::recorder::make_recorder;
@@ -1053,7 +1047,6 @@
     use crate::test_utils::recorder::Recorder;
     use crate::test_utils::recorder_stop_conditions::{StopCondition, StopConditions};
     use crate::test_utils::unshared_test_utils::notify_handlers::NotifyLaterHandleMock;
-    use crate::test_utils::unshared_test_utils::system_killer_actor::SystemKillerActor;
     use crate::test_utils::unshared_test_utils::{
         assert_on_initialization_with_panic_on_migration, make_bc_with_defaults,
         prove_that_crash_request_handler_is_hooked_up, AssertionsMessage,
@@ -1763,13 +1756,12 @@
     }
 
     #[test]
-<<<<<<< HEAD
-    fn accountant_sends_a_request_to_blockchain_bridge_to_scan_for_received_payments() {
+    fn accountant_sends_request_to_blockchain_bridge_to_scan_for_received_payments() {
         // init_test_logging();
         // let (blockchain_bridge, _, blockchain_bridge_recording_arc) = make_recorder();
         // let earning_wallet = make_wallet("someearningwallet");
         // let system = System::new(
-        //     "accountant_sends_a_request_to_blockchain_bridge_to_scan_for_received_payments",
+        //     "accountant_sends_request_to_blockchain_bridge_to_scan_for_received_payments",
         // );
         // let receivable_dao = ReceivableDaoMock::new()
         //     .new_delinquencies_result(vec![])
@@ -1802,46 +1794,6 @@
         //         response_skeleton_opt: None,
         //     }
         // );
-=======
-    fn accountant_sends_request_to_blockchain_bridge_to_scan_for_received_payments() {
-        init_test_logging();
-        let (blockchain_bridge, _, blockchain_bridge_recording_arc) = make_recorder();
-        let earning_wallet = make_wallet("someearningwallet");
-        let system = System::new(
-            "accountant_sends_request_to_blockchain_bridge_to_scan_for_received_payments",
-        );
-        let receivable_dao = ReceivableDaoMock::new()
-            .new_delinquencies_result(vec![])
-            .paid_delinquencies_result(vec![]);
-        let mut subject = AccountantBuilder::default()
-            .bootstrapper_config(bc_from_earning_wallet(earning_wallet.clone()))
-            .receivable_daos(vec![ForReceivableScanner(receivable_dao)])
-            .build();
-        subject.scanners.pending_payable = Box::new(NullScanner::new());
-        subject.scanners.payable = Box::new(NullScanner::new());
-        let accountant_addr = subject.start();
-        let accountant_subs = Accountant::make_subs_from(&accountant_addr);
-        let peer_actors = peer_actors_builder()
-            .blockchain_bridge(blockchain_bridge)
-            .build();
-        send_bind_message!(accountant_subs, peer_actors);
-
-        send_start_message!(accountant_subs);
-
-        System::current().stop();
-        system.run();
-        let blockchain_bridge_recorder = blockchain_bridge_recording_arc.lock().unwrap();
-        assert_eq!(blockchain_bridge_recorder.len(), 1);
-        let retrieve_transactions_msg =
-            blockchain_bridge_recorder.get_record::<RetrieveTransactions>(0);
-        assert_eq!(
-            retrieve_transactions_msg,
-            &RetrieveTransactions {
-                recipient: earning_wallet.clone(),
-                response_skeleton_opt: None,
-            }
-        );
->>>>>>> 907fe687
     }
 
     #[test]
