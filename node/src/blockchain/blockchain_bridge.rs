// Copyright (c) 2019, MASQ (https://masq.ai) and/or its affiliates. All rights reserved.

use crate::accountant::{
    ConsumingWalletBalancesAndQualifiedPayables, ReceivedPayments, ResponseSkeleton, ScanError,
    SentPayables, SkeletonOptHolder,
};
use crate::accountant::{ReportTransactionReceipts, RequestTransactionReceipts};
use crate::blockchain::blockchain_interface::{
    BlockchainError, BlockchainInterface, BlockchainInterfaceClandestine,
    BlockchainInterfaceNonClandestine, PayableTransactionError, ProcessedPayableFallible,
};
use crate::database::db_initializer::{DbInitializationConfig, DbInitializer, DbInitializerReal};
use crate::db_config::config_dao::ConfigDaoReal;
use crate::db_config::persistent_configuration::{
    PersistentConfiguration, PersistentConfigurationReal,
};
<<<<<<< HEAD
use crate::sub_lib::blockchain_bridge::{BlockchainBridgeSubs, RequestBalancesToPayPayables};
use crate::sub_lib::blockchain_bridge::{ConsumingWalletBalances, OutcomingPayamentsInstructions};
=======
use crate::sub_lib::blockchain_bridge::ConsumingWalletBalances;
use crate::sub_lib::blockchain_bridge::{
    BlockchainBridgeSubs, ReportAccountsPayable, RequestBalancesToPayPayables,
};
>>>>>>> 907fe687
use crate::sub_lib::peer_actors::BindMessage;
use crate::sub_lib::set_consuming_wallet_message::SetConsumingWalletMessage;
use crate::sub_lib::utils::{db_connection_launch_panic, handle_ui_crash_request};
use crate::sub_lib::wallet::Wallet;
use actix::Actor;
use actix::Context;
use actix::Handler;
use actix::Message;
use actix::{Addr, Recipient};
use itertools::Itertools;
use masq_lib::blockchains::chains::Chain;
use masq_lib::logger::Logger;
use masq_lib::messages::ScanType;
use masq_lib::ui_gateway::NodeFromUiMessage;
use std::path::PathBuf;
use std::time::SystemTime;
use web3::transports::Http;
use web3::types::{TransactionReceipt, H256};
use web3::Transport;

pub const CRASH_KEY: &str = "BLOCKCHAINBRIDGE";

pub struct BlockchainBridge<T: Transport = Http> {
    consuming_wallet_opt: Option<Wallet>,
    blockchain_interface: Box<dyn BlockchainInterface<T>>,
    logger: Logger,
    persistent_config: Box<dyn PersistentConfiguration>,
    set_consuming_wallet_subs_opt: Option<Vec<Recipient<SetConsumingWalletMessage>>>,
    sent_payable_subs_opt: Option<Recipient<SentPayables>>,
    balances_and_payables_sub_opt: Option<Recipient<ConsumingWalletBalancesAndQualifiedPayables>>,
    received_payments_subs_opt: Option<Recipient<ReceivedPayments>>,
    scan_error_subs_opt: Option<Recipient<ScanError>>,
    crashable: bool,
    pending_payable_confirmation: TransactionConfirmationTools,
}

struct TransactionConfirmationTools {
    new_pp_fingerprints_sub_opt: Option<Recipient<PendingPayableFingerprintSeeds>>,
    report_transaction_receipts_sub_opt: Option<Recipient<ReportTransactionReceipts>>,
}

impl Actor for BlockchainBridge {
    type Context = Context<Self>;
}

impl Handler<BindMessage> for BlockchainBridge {
    type Result = ();

    fn handle(&mut self, msg: BindMessage, _ctx: &mut Self::Context) -> Self::Result {
        self.set_consuming_wallet_subs_opt = Some(vec![
            msg.peer_actors.neighborhood.set_consuming_wallet_sub,
            msg.peer_actors.proxy_server.set_consuming_wallet_sub,
        ]);
        self.pending_payable_confirmation
            .new_pp_fingerprints_sub_opt =
            Some(msg.peer_actors.accountant.init_pending_payable_fingerprints);
        self.pending_payable_confirmation
            .report_transaction_receipts_sub_opt =
            Some(msg.peer_actors.accountant.report_transaction_receipts);
        self.balances_and_payables_sub_opt = Some(
            msg.peer_actors
                .accountant
                .report_consuming_wallet_balances_and_qualified_payables,
        );
        self.sent_payable_subs_opt = Some(msg.peer_actors.accountant.report_sent_payments);
        self.received_payments_subs_opt = Some(msg.peer_actors.accountant.report_inbound_payments);
        self.scan_error_subs_opt = Some(msg.peer_actors.accountant.scan_errors);
        match self.consuming_wallet_opt.as_ref() {
            Some(wallet) => debug!(
                self.logger,
                "Received BindMessage; consuming wallet address {}", wallet
            ),
            None => debug!(
                self.logger,
                "Received BindMessage; no consuming wallet address specified"
            ),
        }
    }
}

#[derive(Debug, PartialEq, Eq, Message, Clone)]
pub struct RetrieveTransactions {
    pub recipient: Wallet,
    pub response_skeleton_opt: Option<ResponseSkeleton>,
}

impl SkeletonOptHolder for RetrieveTransactions {
    fn skeleton_opt(&self) -> Option<ResponseSkeleton> {
        self.response_skeleton_opt
    }
}

impl Handler<RetrieveTransactions> for BlockchainBridge {
    type Result = ();

    fn handle(
        &mut self,
        msg: RetrieveTransactions,
        _ctx: &mut Self::Context,
    ) -> <Self as Handler<RetrieveTransactions>>::Result {
        self.handle_scan(
            Self::handle_retrieve_transactions,
            ScanType::Receivables,
            msg,
        )
    }
}

impl Handler<RequestTransactionReceipts> for BlockchainBridge {
    type Result = ();

    fn handle(&mut self, msg: RequestTransactionReceipts, _ctx: &mut Self::Context) {
        self.handle_scan(
            Self::handle_request_transaction_receipts,
            ScanType::PendingPayables,
            msg,
        )
    }
}

impl Handler<RequestBalancesToPayPayables> for BlockchainBridge {
    type Result = ();

    fn handle(&mut self, msg: RequestBalancesToPayPayables, _ctx: &mut Self::Context) {
        self.handle_scan(
            Self::handle_request_balances_to_pay_payables,
            ScanType::Payables,
            msg,
        );
    }
}

impl Handler<OutcomingPayamentsInstructions> for BlockchainBridge {
    type Result = ();

    fn handle(&mut self, msg: OutcomingPayamentsInstructions, _ctx: &mut Self::Context) {
        self.handle_scan(
            Self::handle_report_accounts_payable,
            ScanType::Payables,
            msg,
        )
    }
}

#[derive(Debug, Clone, PartialEq, Eq, Message)]
pub struct PendingPayableFingerprintSeeds {
    pub batch_wide_timestamp: SystemTime,
    pub hashes_and_balances: Vec<(H256, u128)>,
}

#[derive(Debug, PartialEq, Eq, Clone)]
pub struct PendingPayableFingerprint {
    //Sqlite begins counting from 1
    pub rowid: u64,
    pub timestamp: SystemTime,
    pub hash: H256,
    //Sqlite begins counting from 1
    pub attempt: u16,
    pub amount: u128,
    pub process_error: Option<String>,
}

impl Handler<NodeFromUiMessage> for BlockchainBridge {
    type Result = ();

    fn handle(&mut self, msg: NodeFromUiMessage, _ctx: &mut Self::Context) -> Self::Result {
        handle_ui_crash_request(msg, &self.logger, self.crashable, CRASH_KEY)
    }
}

impl BlockchainBridge {
    pub fn new(
        blockchain_interface: Box<dyn BlockchainInterface>,
        persistent_config: Box<dyn PersistentConfiguration>,
        crashable: bool,
        consuming_wallet_opt: Option<Wallet>,
    ) -> BlockchainBridge {
        BlockchainBridge {
            consuming_wallet_opt,
            blockchain_interface,
            persistent_config,
            set_consuming_wallet_subs_opt: None,
            sent_payable_subs_opt: None,
            balances_and_payables_sub_opt: None,
            received_payments_subs_opt: None,
            scan_error_subs_opt: None,
            crashable,
            logger: Logger::new("BlockchainBridge"),
            pending_payable_confirmation: TransactionConfirmationTools {
                new_pp_fingerprints_sub_opt: None,
                report_transaction_receipts_sub_opt: None,
            },
        }
    }

    pub fn make_connections(
        blockchain_service_url: Option<String>,
        data_directory: PathBuf,
        chain: Chain,
    ) -> (
        Box<dyn BlockchainInterface>,
        Box<dyn PersistentConfiguration>,
    ) {
        let blockchain_interface: Box<dyn BlockchainInterface> = {
            match blockchain_service_url {
                Some(url) => match Http::new(&url) {
                    Ok((event_loop_handle, transport)) => Box::new(
                        BlockchainInterfaceNonClandestine::new(transport, event_loop_handle, chain),
                    ),
                    Err(e) => panic!("Invalid blockchain node URL: {:?}", e),
                },
                None => Box::new(BlockchainInterfaceClandestine::new(chain)),
            }
        };
        let config_dao = Box::new(ConfigDaoReal::new(
            DbInitializerReal::default()
                .initialize(
                    &data_directory,
                    DbInitializationConfig::panic_on_migration(),
                )
                .unwrap_or_else(|err| db_connection_launch_panic(err, &data_directory)),
        ));
        (
            blockchain_interface,
            Box::new(PersistentConfigurationReal::new(config_dao)),
        )
    }

    pub fn make_subs_from(addr: &Addr<BlockchainBridge>) -> BlockchainBridgeSubs {
        BlockchainBridgeSubs {
            bind: recipient!(addr, BindMessage),
            report_accounts_payable: recipient!(addr, OutcomingPayamentsInstructions),
            request_balances_to_pay_payables: recipient!(addr, RequestBalancesToPayPayables),
            retrieve_transactions: recipient!(addr, RetrieveTransactions),
            ui_sub: recipient!(addr, NodeFromUiMessage),
            request_transaction_receipts: recipient!(addr, RequestTransactionReceipts),
        }
    }

    fn handle_request_balances_to_pay_payables(
        &mut self,
        msg: RequestBalancesToPayPayables,
    ) -> Result<(), String> {
        let consuming_wallet = match self.consuming_wallet_opt.as_ref() {
            Some(wallet) => wallet,
            None => {
                return Err(
                    "Cannot inspect available balances for payables while consuming wallet \
                    is missing"
                        .to_string(),
                )
            }
        };
        //TODO rewrite this into a batch call as soon as GH-629 gets into master
        let gas_balance = match self.blockchain_interface.get_gas_balance(consuming_wallet) {
            Ok(gas_balance) => gas_balance,
            Err(e) => {
                return Err(format!(
                    "Did not find out gas balance of the consuming wallet: {:?}",
                    e
                ))
            }
        };
        let token_balance = match self
            .blockchain_interface
            .get_token_balance(consuming_wallet)
        {
            Ok(token_balance) => token_balance,
            Err(e) => {
                return Err(format!(
                    "Did not find out token balance of the consuming wallet: {:?}",
                    e
                ))
            }
        };
        let consuming_wallet_balances = {
            ConsumingWalletBalances {
                gas_currency_wei: gas_balance,
                masq_tokens_wei: token_balance,
            }
        };
        self.balances_and_payables_sub_opt
            .as_ref()
            .expect("Accountant is unbound")
            .try_send(ConsumingWalletBalancesAndQualifiedPayables {
                qualified_payables: msg.accounts,
                consuming_wallet_balances,
                response_skeleton_opt: msg.response_skeleton_opt,
            })
            .expect("Accountant is dead");

        Ok(())
    }

<<<<<<< HEAD
    fn handle_report_accounts_payable(
        &mut self,
        creditors_msg: OutcomingPayamentsInstructions,
    ) -> Result<(), String> {
        let skeleton = creditors_msg.response_skeleton_opt;
        let processed_payments = self.preprocess_payments(&creditors_msg);
        processed_payments.map(|payments| {
            self.sent_payable_subs_opt
                .as_ref()
                .expect("Accountant is unbound")
                .try_send(SentPayables {
                    timestamp: SystemTime::now(),
                    payable: payments,
                    response_skeleton_opt: skeleton,
                })
                .expect("Accountant is dead");
        })
    }

    fn preprocess_payments(
        &self,
        creditors_msg: &OutcomingPayamentsInstructions,
    ) -> Result<Vec<BlockchainResult<Payable>>, String> {
        match self.consuming_wallet_opt.as_ref() {
            Some(consuming_wallet) => match self.persistent_config.gas_price() {
                Ok(gas_price) => Ok(creditors_msg
                    .accounts
                    .iter()
                    .map(|payable| self.process_payments(payable, gas_price, consuming_wallet))
                    .collect::<Vec<BlockchainResult<Payable>>>()),
                Err(err) => Err(format!("ReportAccountPayable: gas-price: {:?}", err)),
            },
            None => Err(String::from("No consuming wallet specified")),
        }
=======
    fn handle_report_accounts_payable(&mut self, msg: ReportAccountsPayable) -> Result<(), String> {
        let skeleton_opt = msg.response_skeleton_opt;
        let result = self.process_payments(&msg);

        let local_processing_result = match &result {
            Err(e) => Err(format!("ReportAccountsPayable: {}", e)),
            Ok(_) => Ok(()),
        };

        self.sent_payable_subs_opt
            .as_ref()
            .expect("Accountant is unbound")
            .try_send(SentPayables {
                payment_procedure_result: result,
                response_skeleton_opt: skeleton_opt,
            })
            .expect("Accountant is dead");

        local_processing_result
>>>>>>> 907fe687
    }

    fn handle_retrieve_transactions(&mut self, msg: RetrieveTransactions) -> Result<(), String> {
        let start_block = match self.persistent_config.start_block() {
            Ok (sb) => sb,
            Err (e) => panic! ("Cannot retrieve start block from database; payments to you may not be processed: {:?}", e)
        };
        let retrieved_transactions = self
            .blockchain_interface
            .retrieve_transactions(start_block, &msg.recipient);

        match retrieved_transactions {
            Ok(transactions) => {
                if let Err(e) = self
                    .persistent_config
                    .set_start_block(transactions.new_start_block)
                {
                    panic! ("Cannot set start block in database; payments to you may not be processed: {:?}", e)
                };
                if transactions.transactions.is_empty() {
                    debug!(self.logger, "No new receivable detected");
                }
                self.received_payments_subs_opt
                    .as_ref()
                    .expect("Accountant is unbound")
                    .try_send(ReceivedPayments {
                        timestamp: SystemTime::now(),
                        payments: transactions.transactions,
                        response_skeleton_opt: msg.response_skeleton_opt,
                    })
                    .expect("Accountant is dead.");
                Ok(())
            }
            Err(e) => Err(format!(
                "Tried to retrieve received payments but failed: {:?}",
                e
            )),
        }
    }

    fn handle_request_transaction_receipts(
        &mut self,
        msg: RequestTransactionReceipts,
    ) -> Result<(), String> {
        let init: (
            Vec<Option<TransactionReceipt>>,
            Option<(BlockchainError, H256)>,
        ) = (vec![], None);
        let (vector_of_results, error_opt) = msg.pending_payable.iter().fold(
            init,
            |(mut ok_receipts, err_opt), current_fingerprint| match err_opt {
                None => match self
                    .blockchain_interface
                    .get_transaction_receipt(current_fingerprint.hash)
                {
                    Ok(receipt_opt) => {
                        ok_receipts.push(receipt_opt);
                        (ok_receipts, None)
                    }
                    Err(e) => (ok_receipts, Some((e, current_fingerprint.hash))),
                },
                _ => (ok_receipts, err_opt),
            },
        );
        let pairs = vector_of_results
            .into_iter()
            .zip(msg.pending_payable.into_iter())
            .collect_vec();
        self.pending_payable_confirmation
            .report_transaction_receipts_sub_opt
            .as_ref()
            .expect("Accountant is unbound")
            .try_send(ReportTransactionReceipts {
                fingerprints_with_receipts: pairs,
                response_skeleton_opt: msg.response_skeleton_opt,
            })
            .expect("Accountant is dead");
        if let Some((e, hash)) = error_opt {
            return Err (format! (
                "Aborting scanning; request of a transaction receipt for '{:?}' failed due to '{:?}'",
                hash,
                e
            ));
        }
        Ok(())
    }

    fn handle_scan<M, F>(&mut self, handler: F, scan_type: ScanType, msg: M)
    where
        F: FnOnce(&mut BlockchainBridge, M) -> Result<(), String>,
        M: SkeletonOptHolder,
    {
        let skeleton_opt = msg.skeleton_opt();
        match handler(self, msg) {
            Ok(_r) => (),
            Err(e) => {
                warning!(self.logger, "{}", e);
                self.scan_error_subs_opt
                    .as_ref()
                    .expect("Accountant not bound")
                    .try_send(ScanError {
                        scan_type,
                        response_skeleton_opt: skeleton_opt,
                        msg: e,
                    })
                    .expect("Accountant is dead");
            }
        }
    }

    fn process_payments(
        &self,
        msg: &ReportAccountsPayable,
    ) -> Result<Vec<ProcessedPayableFallible>, PayableTransactionError> {
        let (consuming_wallet, gas_price) = match self.consuming_wallet_opt.as_ref() {
            Some(consuming_wallet) => match self.persistent_config.gas_price() {
                Ok(gas_price) => (consuming_wallet, gas_price),
                Err(e) => {
                    return Err(PayableTransactionError::GasPriceQueryFailed(format!(
                        "{:?}",
                        e
                    )))
                }
            },
            None => return Err(PayableTransactionError::MissingConsumingWallet),
        };

        let pending_nonce = self
            .blockchain_interface
            .get_transaction_count(consuming_wallet)
            .map_err(PayableTransactionError::TransactionCount)?;

        let new_fingerprints_recipient = self.get_new_fingerprints_recipient();

        self.blockchain_interface.send_payables_within_batch(
            consuming_wallet,
            gas_price,
            pending_nonce,
            new_fingerprints_recipient,
            &msg.accounts,
        )
    }

    fn get_new_fingerprints_recipient(&self) -> &Recipient<PendingPayableFingerprintSeeds> {
        self.pending_payable_confirmation
            .new_pp_fingerprints_sub_opt
            .as_ref()
            .expect("Accountant unbound")
    }
}

#[derive(Debug, PartialEq, Eq, Clone)]
struct PendingTxInfo {
    hash: H256,
    when_sent: SystemTime,
}

#[cfg(test)]
mod tests {
    use super::*;
    use crate::accountant::dao_utils::from_time_t;
    use crate::accountant::payable_dao::{PayableAccount, PendingPayable};
    use crate::accountant::test_utils::make_pending_payable_fingerprint;
    use crate::accountant::ConsumingWalletBalancesAndQualifiedPayables;
    use crate::blockchain::bip32::Bip32ECKeyProvider;
    use crate::blockchain::blockchain_interface::ProcessedPayableFallible::Correct;
    use crate::blockchain::blockchain_interface::{
        BlockchainError, BlockchainTransaction, RetrievedBlockchainTransactions,
    };
    use crate::blockchain::test_utils::{make_tx_hash, BlockchainInterfaceMock};
    use crate::db_config::persistent_configuration::PersistentConfigError;
    use crate::match_every_type_id;
    use crate::node_test_utils::check_timestamp;
    use crate::sub_lib::blockchain_bridge::ConsumingWalletBalances;
    use crate::test_utils::persistent_configuration_mock::PersistentConfigurationMock;
    use crate::test_utils::recorder::{make_recorder, peer_actors_builder};
    use crate::test_utils::recorder_stop_conditions::StopCondition;
    use crate::test_utils::recorder_stop_conditions::StopConditions;
    use crate::test_utils::unshared_test_utils::{
        assert_on_initialization_with_panic_on_migration, configure_default_persistent_config,
        prove_that_crash_request_handler_is_hooked_up, ZERO,
    };
    use crate::test_utils::{make_paying_wallet, make_wallet};
    use actix::System;
    use ethereum_types::U64;
    use ethsign_crypto::Keccak256;
    use masq_lib::constants::DEFAULT_CHAIN;
    use masq_lib::messages::ScanType;
    use masq_lib::test_utils::logging::init_test_logging;
    use masq_lib::test_utils::logging::TestLogHandler;
    use masq_lib::test_utils::utils::ensure_node_home_directory_exists;
    use rustc_hex::FromHex;
    use std::any::TypeId;
    use std::path::Path;
    use std::sync::{Arc, Mutex};
    use std::time::{Duration, SystemTime};
    use web3::types::{TransactionReceipt, H160, H256, U256};

    #[test]
    fn constants_have_correct_values() {
        assert_eq!(CRASH_KEY, "BLOCKCHAINBRIDGE");
    }

    fn stub_bi() -> Box<dyn BlockchainInterface> {
        Box::new(BlockchainInterfaceMock::default())
    }

    #[test]
    fn blockchain_bridge_receives_bind_message_with_consuming_private_key() {
        init_test_logging();
        let secret: Vec<u8> = "cc46befe8d169b89db447bd725fc2368b12542113555302598430cb5d5c74ea9"
            .from_hex()
            .unwrap();
        let consuming_wallet = Wallet::from(Bip32ECKeyProvider::from_raw_secret(&secret).unwrap());
        let subject = BlockchainBridge::new(
            stub_bi(),
            Box::new(configure_default_persistent_config(ZERO)),
            false,
            Some(consuming_wallet.clone()),
        );
        let system = System::new("blockchain_bridge_receives_bind_message");
        let addr = subject.start();

        addr.try_send(BindMessage {
            peer_actors: peer_actors_builder().build(),
        })
        .unwrap();

        System::current().stop();
        system.run();
        TestLogHandler::new().exists_log_containing(&format!(
            "DEBUG: BlockchainBridge: Received BindMessage; consuming wallet address {}",
            consuming_wallet
        ));
    }

    #[test]
    fn blockchain_bridge_receives_bind_message_without_consuming_private_key() {
        init_test_logging();
        let subject = BlockchainBridge::new(
            stub_bi(),
            Box::new(PersistentConfigurationMock::default()),
            false,
            None,
        );
        let system = System::new("blockchain_bridge_receives_bind_message");
        let addr = subject.start();

        addr.try_send(BindMessage {
            peer_actors: peer_actors_builder().build(),
        })
        .unwrap();

        System::current().stop();
        system.run();
        TestLogHandler::new().exists_log_containing(
            "DEBUG: BlockchainBridge: Received BindMessage; no consuming wallet address specified",
        );
    }

    #[test]
    #[should_panic(expected = "Invalid blockchain node URL")]
    fn invalid_blockchain_url_produces_panic() {
        let data_directory = PathBuf::new(); //never reached
        let blockchain_service_url = Some("http://λ:8545".to_string());
        let _ = BlockchainBridge::make_connections(
            blockchain_service_url,
            data_directory,
            DEFAULT_CHAIN,
        );
    }

    #[test]
    fn report_accounts_payable_returns_error_when_there_is_no_consuming_wallet_configured() {
        let blockchain_interface_mock = BlockchainInterfaceMock::default();
        let persistent_configuration_mock = PersistentConfigurationMock::default();
        let (accountant, _, accountant_recording_arc) = make_recorder();
        let recipient = accountant.start().recipient();
        let mut subject = BlockchainBridge::new(
            Box::new(blockchain_interface_mock),
            Box::new(persistent_configuration_mock),
            false,
            None,
        );
<<<<<<< HEAD
        let request = OutcomingPayamentsInstructions {
=======
        subject.sent_payable_subs_opt = Some(recipient);
        let request = ReportAccountsPayable {
>>>>>>> 907fe687
            accounts: vec![PayableAccount {
                wallet: make_wallet("blah"),
                balance_wei: 42,
                last_paid_timestamp: SystemTime::now(),
                pending_payable_opt: None,
            }],
            response_skeleton_opt: None,
        };
        let system = System::new("test");

        let result = subject.handle_report_accounts_payable(request);

        System::current().stop();
        assert_eq!(system.run(), 0);
        assert_eq!(
            result,
            Err("ReportAccountsPayable: Missing consuming wallet to pay payable from".to_string())
        );
        let accountant_recording = accountant_recording_arc.lock().unwrap();
        let sent_payables_msg = accountant_recording.get_record::<SentPayables>(0);
        assert_eq!(
            sent_payables_msg,
            &SentPayables {
                payment_procedure_result: Err(PayableTransactionError::MissingConsumingWallet),
                response_skeleton_opt: None
            }
        );
<<<<<<< HEAD
        let request = OutcomingPayamentsInstructions {
            accounts: vec![PayableAccount {
                wallet: make_wallet("blah"),
                balance_wei: 42,
                last_paid_timestamp: SystemTime::now(),
                pending_payable_opt: None,
            }],
            response_skeleton_opt: None,
        };

        let result = subject.preprocess_payments(&request);

        assert_eq!(result, Err("No consuming wallet specified".to_string()));
=======
        assert_eq!(accountant_recording.len(), 1)
>>>>>>> 907fe687
    }

    #[test]
    fn handle_request_balances_to_pay_payables_reports_balances_and_payables_back_to_accountant() {
        let system = System::new(
            "handle_request_balances_to_pay_payables_reports_balances_and_payables_back_to_accountant",
        );
        let get_gas_balance_params_arc = Arc::new(Mutex::new(vec![]));
        let get_token_balance_params_arc = Arc::new(Mutex::new(vec![]));
        let (accountant, _, accountant_recording_arc) = make_recorder();
        let gas_balance = U256::from(4455);
        let token_balance = U256::from(112233);
        let wallet_balances_found = ConsumingWalletBalances {
            gas_currency_wei: gas_balance,
            masq_tokens_wei: token_balance,
        };
        let blockchain_interface = BlockchainInterfaceMock::default()
            .get_gas_balance_params(&get_gas_balance_params_arc)
            .get_gas_balance_result(Ok(gas_balance))
            .get_token_balance_params(&get_token_balance_params_arc)
            .get_token_balance_result(Ok(token_balance));
        let consuming_wallet = make_paying_wallet(b"somewallet");
        let persistent_configuration = PersistentConfigurationMock::default();
        let qualified_accounts = vec![PayableAccount {
            wallet: make_wallet("booga"),
            balance_wei: 78_654_321,
            last_paid_timestamp: SystemTime::now()
                .checked_sub(Duration::from_secs(1000))
                .unwrap(),
            pending_payable_opt: None,
        }];
        let subject = BlockchainBridge::new(
            Box::new(blockchain_interface),
            Box::new(persistent_configuration),
            false,
            Some(consuming_wallet.clone()),
        );
        let addr = subject.start();
        let subject_subs = BlockchainBridge::make_subs_from(&addr);
        let peer_actors = peer_actors_builder().accountant(accountant).build();
        send_bind_message!(subject_subs, peer_actors);

        addr.try_send(RequestBalancesToPayPayables {
            accounts: qualified_accounts.clone(),
            response_skeleton_opt: Some(ResponseSkeleton {
                client_id: 11122,
                context_id: 444,
            }),
        })
        .unwrap();

        System::current().stop();
        system.run();
        let get_gas_balance_params = get_gas_balance_params_arc.lock().unwrap();
        assert_eq!(*get_gas_balance_params, vec![consuming_wallet.clone()]);
        let get_token_balance_params = get_token_balance_params_arc.lock().unwrap();
        assert_eq!(*get_token_balance_params, vec![consuming_wallet]);
        let accountant_received_payment = accountant_recording_arc.lock().unwrap();
        assert_eq!(accountant_received_payment.len(), 1);
        let reported_balances_and_qualified_accounts: &ConsumingWalletBalancesAndQualifiedPayables =
            accountant_received_payment.get_record(0);
        assert_eq!(
            reported_balances_and_qualified_accounts,
            &ConsumingWalletBalancesAndQualifiedPayables {
                qualified_payables: qualified_accounts,
                consuming_wallet_balances: wallet_balances_found,
                response_skeleton_opt: Some(ResponseSkeleton {
                    client_id: 11122,
                    context_id: 444
                })
            }
        );
    }

    fn assert_failure_during_balance_inspection(
        test_name: &str,
        blockchain_interface: BlockchainInterfaceMock,
        error_msg: &str,
    ) {
        init_test_logging();
        let (accountant, _, accountant_recording_arc) = make_recorder();
        let scan_error_recipient: Recipient<ScanError> = accountant
            .system_stop_conditions(match_every_type_id!(ScanError))
            .start()
            .recipient();
        let persistent_configuration = PersistentConfigurationMock::default();
        let consuming_wallet = make_wallet(test_name);
        let mut subject = BlockchainBridge::new(
            Box::new(blockchain_interface),
            Box::new(persistent_configuration),
            false,
            Some(consuming_wallet),
        );
        subject.logger = Logger::new(test_name);
        subject.scan_error_subs_opt = Some(scan_error_recipient);
        let request = RequestBalancesToPayPayables {
            accounts: vec![PayableAccount {
                wallet: make_wallet("blah"),
                balance_wei: 42,
                last_paid_timestamp: SystemTime::now(),
                pending_payable_opt: None,
            }],
            response_skeleton_opt: Some(ResponseSkeleton {
                client_id: 11,
                context_id: 2323,
            }),
        };
        let subject_addr = subject.start();
        let system = System::new(test_name);

        // Don't eliminate or bypass this message as an important check that
        // the Handler employs scan_handle()
        subject_addr.try_send(request).unwrap();

        system.run();
        let recording = accountant_recording_arc.lock().unwrap();
        let message = recording.get_record::<ScanError>(0);
        assert_eq!(recording.len(), 1);
        assert_eq!(
            message,
            &ScanError {
                scan_type: ScanType::Payables,
                response_skeleton_opt: Some(ResponseSkeleton {
                    client_id: 11,
                    context_id: 2323
                }),
                msg: error_msg.to_string()
            }
        );
        TestLogHandler::new().exists_log_containing(&format!("WARN: {}: {}", test_name, error_msg));
    }

    #[test]
    fn handle_request_balances_to_pay_payables_fails_on_inspection_of_gas_balance() {
        let test_name =
            "handle_request_balances_to_pay_payables_fails_on_inspection_of_gas_balance";
        let blockchain_interface = BlockchainInterfaceMock::default().get_gas_balance_result(Err(
            BlockchainError::QueryFailed("Lazy and yet you're asking for balances?".to_string()),
        ));
        let error_msg = "Did not find out gas balance of the consuming wallet: \
         QueryFailed(\"Lazy and yet you're asking for balances?\")";

        assert_failure_during_balance_inspection(test_name, blockchain_interface, error_msg)
    }

    #[test]
    fn handle_request_balances_to_pay_payables_fails_on_inspection_of_token_balance() {
        let test_name =
            "handle_request_balances_to_pay_payables_fails_on_inspection_of_token_balance";
        let blockchain_interface = BlockchainInterfaceMock::default()
            .get_gas_balance_result(Ok(U256::from(45678)))
            .get_token_balance_result(Err(BlockchainError::QueryFailed(
                "Go get you a job. This balance must be deserved".to_string(),
            )));
        let error_msg = "Did not find out token balance of the consuming wallet: QueryFailed(\
               \"Go get you a job. This balance must be deserved\")";

        assert_failure_during_balance_inspection(test_name, blockchain_interface, error_msg)
    }

    #[test]
    fn handle_request_balances_to_pay_payables_fails_at_missing_consuming_wallet() {
        let blockchain_interface = BlockchainInterfaceMock::default();
        let persistent_configuration = PersistentConfigurationMock::default();
        let mut subject = BlockchainBridge::new(
            Box::new(blockchain_interface),
            Box::new(persistent_configuration),
            false,
            None,
        );
        let request = RequestBalancesToPayPayables {
            accounts: vec![PayableAccount {
                wallet: make_wallet("blah"),
                balance_wei: 4254,
                last_paid_timestamp: SystemTime::now(),
                pending_payable_opt: None,
            }],
            response_skeleton_opt: None,
        };

        let result = subject.handle_request_balances_to_pay_payables(request);

        assert_eq!(
            result,
            Err(
                "Cannot inspect available balances for payables while consuming wallet is missing"
                    .to_string()
            )
        )
    }

    #[test]
    fn handle_report_accounts_payable_transacts_and_sends_finished_payments_back_to_accountant() {
        let system =
            System::new("handle_report_accounts_payable_transacts_and_sends_finished_payments_back_to_accountant");
        let get_transaction_count_params_arc = Arc::new(Mutex::new(vec![]));
        let send_payables_within_batch_params_arc = Arc::new(Mutex::new(vec![]));
        let (accountant, _, accountant_recording_arc) = make_recorder();
        let accountant =
            accountant.system_stop_conditions(match_every_type_id!(PendingPayableFingerprintSeeds));
        let wallet_account_1 = make_wallet("blah");
        let wallet_account_2 = make_wallet("foo");
        let blockchain_interface_mock = BlockchainInterfaceMock::default()
            .get_transaction_count_params(&get_transaction_count_params_arc)
            .get_transaction_count_result(Ok(U256::from(1u64)))
            .send_payables_within_batch_params(&send_payables_within_batch_params_arc)
            .send_payables_within_batch_result(Ok(vec![
                Correct(PendingPayable {
                    recipient_wallet: wallet_account_1.clone(),
                    hash: H256::from("sometransactionhash".keccak256()),
                }),
                Correct(PendingPayable {
                    recipient_wallet: wallet_account_2.clone(),
                    hash: H256::from("someothertransactionhash".keccak256()),
                }),
            ]));
        let expected_gas_price = 145u64;
        let persistent_configuration_mock =
            PersistentConfigurationMock::default().gas_price_result(Ok(expected_gas_price));
        let consuming_wallet = make_paying_wallet(b"somewallet");
        let subject = BlockchainBridge::new(
            Box::new(blockchain_interface_mock),
            Box::new(persistent_configuration_mock),
            false,
            Some(consuming_wallet.clone()),
        );
        let addr = subject.start();
        let subject_subs = BlockchainBridge::make_subs_from(&addr);
        let peer_actors = peer_actors_builder().accountant(accountant).build();
        let accounts = vec![
            PayableAccount {
                wallet: wallet_account_1.clone(),
                balance_wei: 420,
                last_paid_timestamp: from_time_t(150_000_000),
                pending_payable_opt: None,
            },
            PayableAccount {
                wallet: wallet_account_2.clone(),
                balance_wei: 210,
                last_paid_timestamp: from_time_t(160_000_000),
                pending_payable_opt: None,
            },
        ];
        send_bind_message!(subject_subs, peer_actors);

        let _ = addr
<<<<<<< HEAD
            .try_send(OutcomingPayamentsInstructions {
                accounts: vec![
                    PayableAccount {
                        wallet: make_wallet("blah"),
                        balance_wei: 420,
                        last_paid_timestamp: from_time_t(150_000_000),
                        pending_payable_opt: None,
                    },
                    PayableAccount {
                        wallet: make_wallet("foo"),
                        balance_wei: 210,
                        last_paid_timestamp: from_time_t(160_000_000),
                        pending_payable_opt: None,
                    },
                ],
=======
            .try_send(ReportAccountsPayable {
                accounts: accounts.clone(),
>>>>>>> 907fe687
                response_skeleton_opt: Some(ResponseSkeleton {
                    client_id: 1234,
                    context_id: 4321,
                }),
            })
            .unwrap();

        System::current().stop();
        system.run();
        let mut send_payables_within_batch_params =
            send_payables_within_batch_params_arc.lock().unwrap();
        //cannot assert on the captured recipient as its actor is gone after the System stops spinning
        let (
            consuming_wallet_actual,
            gas_price_actual,
            nonce_actual,
            _recipient_actual,
            accounts_actual,
        ) = send_payables_within_batch_params.remove(0);
        assert!(send_payables_within_batch_params.is_empty());
        assert_eq!(consuming_wallet_actual, consuming_wallet.clone());
        assert_eq!(gas_price_actual, expected_gas_price);
        assert_eq!(nonce_actual, U256::from(1u64));
        assert_eq!(accounts_actual, accounts);
        let get_transaction_count_params = get_transaction_count_params_arc.lock().unwrap();
        assert_eq!(*get_transaction_count_params, vec![consuming_wallet]);
        let accountant_recording = accountant_recording_arc.lock().unwrap();
        let sent_payments_msg = accountant_recording.get_record::<SentPayables>(0);
        assert_eq!(
            *sent_payments_msg,
            SentPayables {
                payment_procedure_result: Ok(vec![
                    Correct(PendingPayable {
                        recipient_wallet: wallet_account_1,
                        hash: H256::from("sometransactionhash".keccak256())
                    }),
                    Correct(PendingPayable {
                        recipient_wallet: wallet_account_2,
                        hash: H256::from("someothertransactionhash".keccak256())
                    })
                ]),
                response_skeleton_opt: Some(ResponseSkeleton {
                    client_id: 1234,
                    context_id: 4321
                })
            }
        );
        assert_eq!(accountant_recording.len(), 1);
    }

    #[test]
    fn handle_report_accounts_payable_transmits_eleventh_hour_error_back_to_accountant() {
        let system = System::new(
            "handle_report_accounts_payable_transmits_eleventh_hour_error_back_to_accountant",
        );
        let (accountant, _, accountant_recording_arc) = make_recorder();
        let hash = make_tx_hash(0xde);
        let wallet_account = make_wallet("blah");
        let expected_error_msg = "We were so close but we stumbled and smashed our face against \
         the ground just a moment after the signing";
        let expected_error = Err(PayableTransactionError::Sending {
            msg: expected_error_msg.to_string(),
            hashes: vec![hash],
        });
        let blockchain_interface_mock = BlockchainInterfaceMock::default()
            .get_transaction_count_result(Ok(U256::from(1u64)))
            .send_payables_within_batch_result(expected_error.clone());
        let persistent_configuration_mock =
            PersistentConfigurationMock::default().gas_price_result(Ok(123));
        let consuming_wallet = make_paying_wallet(b"somewallet");
        let subject = BlockchainBridge::new(
            Box::new(blockchain_interface_mock),
            Box::new(persistent_configuration_mock),
            false,
            Some(consuming_wallet),
        );
        let addr = subject.start();
        let subject_subs = BlockchainBridge::make_subs_from(&addr);
        let peer_actors = peer_actors_builder().accountant(accountant).build();
        let accounts = vec![PayableAccount {
            wallet: wallet_account,
            balance_wei: 111_420_204,
            last_paid_timestamp: from_time_t(150_000_000),
            pending_payable_opt: None,
        }];
        send_bind_message!(subject_subs, peer_actors);

        let _ = addr
            .try_send(ReportAccountsPayable {
                accounts,
                response_skeleton_opt: Some(ResponseSkeleton {
                    client_id: 1234,
                    context_id: 4321,
                }),
            })
            .unwrap();

        System::current().stop();
        system.run();
        let accountant_recording = accountant_recording_arc.lock().unwrap();
        let sent_payments_msg = accountant_recording.get_record::<SentPayables>(0);
        assert_eq!(
            *sent_payments_msg,
            SentPayables {
                payment_procedure_result: expected_error,
                response_skeleton_opt: Some(ResponseSkeleton {
                    client_id: 1234,
                    context_id: 4321
                })
            }
        );
        let scan_error_msg = accountant_recording.get_record::<ScanError>(1);
        assert_eq!(
            *scan_error_msg,
            ScanError {
                scan_type: ScanType::Payables,
                response_skeleton_opt: Some(ResponseSkeleton {
                    client_id: 1234,
                    context_id: 4321
                }),
                msg: format!(
                    "ReportAccountsPayable: Sending phase: \"{}\". Signed and hashed transactions: \
            0x00000000000000000000000000000000000000000000000000000000000000de",
                    expected_error_msg
                )
            }
        );
        assert_eq!(accountant_recording.len(), 2)
    }

    #[test]
    fn report_accounts_payable_returns_error_fetching_pending_nonce() {
        let blockchain_interface_mock = BlockchainInterfaceMock::default()
            .get_transaction_count_result(Err(BlockchainError::QueryFailed(
                "What the hack...??".to_string(),
            )));
        let consuming_wallet = make_wallet("somewallet");
        let persistent_configuration_mock =
            PersistentConfigurationMock::new().gas_price_result(Ok(3u64));
        let subject = BlockchainBridge::new(
            Box::new(blockchain_interface_mock),
            Box::new(persistent_configuration_mock),
            false,
            Some(consuming_wallet),
        );
        let request = ReportAccountsPayable {
            accounts: vec![PayableAccount {
                wallet: make_wallet("blah"),
                balance_wei: 123_456,
                last_paid_timestamp: SystemTime::now(),
                pending_payable_opt: None,
            }],
            response_skeleton_opt: None,
        };

        let result = subject.process_payments(&request);

        assert_eq!(
            result,
            Err(PayableTransactionError::TransactionCount(
                BlockchainError::QueryFailed("What the hack...??".to_string())
            ))
        );
    }

    #[test]
    fn process_payments_returns_error_from_sending_batch() {
        let transaction_hash = make_tx_hash(789);
        let blockchain_interface_mock = BlockchainInterfaceMock::default()
            .get_transaction_count_result(Ok(web3::types::U256::from(1)))
            .send_payables_within_batch_result(Err(PayableTransactionError::Sending {
                msg: "failure from exhaustion".to_string(),
                hashes: vec![transaction_hash],
            }));
        let consuming_wallet = make_wallet("somewallet");
        let persistent_configuration_mock =
            PersistentConfigurationMock::new().gas_price_result(Ok(3u64));
        let mut subject = BlockchainBridge::new(
            Box::new(blockchain_interface_mock),
            Box::new(persistent_configuration_mock),
            false,
            Some(consuming_wallet.clone()),
        );
        let request = ReportAccountsPayable {
            accounts: vec![PayableAccount {
                wallet: make_wallet("blah"),
                balance_wei: 424_454,
                last_paid_timestamp: SystemTime::now(),
                pending_payable_opt: None,
            }],
            response_skeleton_opt: None,
        };
        let (accountant, _, _) = make_recorder();
        let fingerprint_recipient = accountant.start().recipient();
        subject
            .pending_payable_confirmation
            .new_pp_fingerprints_sub_opt = Some(fingerprint_recipient);

        let result = subject.process_payments(&request);

        assert_eq!(
            result,
            Err(PayableTransactionError::Sending {
                msg: "failure from exhaustion".to_string(),
                hashes: vec![transaction_hash]
            })
        );
    }

    #[test]
    fn handle_report_accounts_payable_manages_gas_price_error() {
        init_test_logging();
        let (accountant, _, accountant_recording_arc) = make_recorder();
        let accountant_addr = accountant
            .system_stop_conditions(match_every_type_id!(ScanError))
            .start();
        let sent_payables_recipient = accountant_addr.clone().recipient();
        let scan_error_recipient = accountant_addr.recipient();
        let blockchain_interface_mock = BlockchainInterfaceMock::default()
            .get_transaction_count_result(Ok(web3::types::U256::from(1)));
        let persistent_configuration_mock = PersistentConfigurationMock::new()
            .gas_price_result(Err(PersistentConfigError::TransactionError));
        let consuming_wallet = make_wallet("somewallet");
        let mut subject = BlockchainBridge::new(
            Box::new(blockchain_interface_mock),
            Box::new(persistent_configuration_mock),
            false,
            Some(consuming_wallet),
        );
        subject.sent_payable_subs_opt = Some(sent_payables_recipient);
        subject.scan_error_subs_opt = Some(scan_error_recipient);
        let request = OutcomingPayamentsInstructions {
            accounts: vec![PayableAccount {
                wallet: make_wallet("blah"),
                balance_wei: 42,
                last_paid_timestamp: SystemTime::now(),
                pending_payable_opt: None,
            }],
            response_skeleton_opt: None,
        };
        let subject_addr = subject.start();
        let system = System::new("test");

        subject_addr.try_send(request).unwrap();

        system.run();
        let recording = accountant_recording_arc.lock().unwrap();
        let actual_sent_payable_msg = recording.get_record::<SentPayables>(0);
        assert_eq!(
            actual_sent_payable_msg,
            &SentPayables {
                payment_procedure_result: Err(PayableTransactionError::GasPriceQueryFailed(
                    "TransactionError".to_string()
                )),
                response_skeleton_opt: None
            }
        );
        let actual_scan_err_msg = recording.get_record::<ScanError>(1);
        assert_eq!(
            actual_scan_err_msg,
            &ScanError {
                scan_type: ScanType::Payables,
                response_skeleton_opt: None,
                msg: "ReportAccountsPayable: Unsuccessful gas price query: \"TransactionError\""
                    .to_string()
            }
        );
        assert_eq!(recording.len(), 2);
        TestLogHandler::new().exists_log_containing(
            "WARN: BlockchainBridge: ReportAccountsPayable: Unsuccessful gas price query: \"TransactionError\"",
        );
    }

    #[test]
    fn blockchain_bridge_processes_requests_for_transaction_receipts_when_all_were_ok() {
        let get_transaction_receipt_params_arc = Arc::new(Mutex::new(vec![]));
        let (accountant, _, accountant_recording_arc) = make_recorder();
        let pending_payable_fingerprint_1 = make_pending_payable_fingerprint();
        let hash_1 = pending_payable_fingerprint_1.hash;
        let hash_2 = make_tx_hash(78989);
        let pending_payable_fingerprint_2 = PendingPayableFingerprint {
            rowid: 456,
            timestamp: SystemTime::now(),
            hash: hash_2,
            attempt: 3,
            amount: 4565,
            process_error: None,
        };
        let blockchain_interface_mock = BlockchainInterfaceMock::default()
            .get_transaction_receipt_params(&get_transaction_receipt_params_arc)
            .get_transaction_receipt_result(Ok(Some(TransactionReceipt::default())))
            .get_transaction_receipt_result(Ok(None));
        let subject = BlockchainBridge::new(
            Box::new(blockchain_interface_mock),
            Box::new(PersistentConfigurationMock::default()),
            false,
            None,
        );
        let addr = subject.start();
        let subject_subs = BlockchainBridge::make_subs_from(&addr);
        let peer_actors = peer_actors_builder().accountant(accountant).build();
        send_bind_message!(subject_subs, peer_actors);
        let msg = RequestTransactionReceipts {
            pending_payable: vec![
                pending_payable_fingerprint_1.clone(),
                pending_payable_fingerprint_2.clone(),
            ],
            response_skeleton_opt: Some(ResponseSkeleton {
                client_id: 1234,
                context_id: 4321,
            }),
        };

        let _ = addr.try_send(msg).unwrap();

        let system = System::new("transaction receipts");
        System::current().stop();
        system.run();
        let accountant_recording = accountant_recording_arc.lock().unwrap();
        assert_eq!(accountant_recording.len(), 1);
        let received_message = accountant_recording.get_record::<ReportTransactionReceipts>(0);
        assert_eq!(
            received_message,
            &ReportTransactionReceipts {
                fingerprints_with_receipts: vec![
                    (
                        Some(TransactionReceipt::default()),
                        pending_payable_fingerprint_1
                    ),
                    (None, pending_payable_fingerprint_2),
                ],
                response_skeleton_opt: Some(ResponseSkeleton {
                    client_id: 1234,
                    context_id: 4321
                }),
            }
        );
        let get_transaction_receipt_params = get_transaction_receipt_params_arc.lock().unwrap();
        assert_eq!(*get_transaction_receipt_params, vec![hash_1, hash_2])
    }

    #[test]
    fn blockchain_bridge_logs_error_from_retrieving_received_payments() {
        init_test_logging();
        let (accountant, _, accountant_recording_arc) = make_recorder();
        let scan_error_recipient: Recipient<ScanError> = accountant
            .system_stop_conditions(match_every_type_id!(ScanError))
            .start()
            .recipient();
        let blockchain_interface = BlockchainInterfaceMock::default().retrieve_transactions_result(
            Err(BlockchainError::QueryFailed("we have no luck".to_string())),
        );
        let persistent_config = PersistentConfigurationMock::new().start_block_result(Ok(5)); // no set_start_block_result: set_start_block() must not be called
        let mut subject = BlockchainBridge::new(
            Box::new(blockchain_interface),
            Box::new(persistent_config),
            false,
            None,
        );
        subject.scan_error_subs_opt = Some(scan_error_recipient);
        let msg = RetrieveTransactions {
            recipient: make_wallet("blah"),
            response_skeleton_opt: None,
        };
        let subject_addr = subject.start();
        let system = System::new("test");

        subject_addr.try_send(msg).unwrap();

        system.run();
        let recording = accountant_recording_arc.lock().unwrap();
        let message = recording.get_record::<ScanError>(0);
        assert_eq!(
            message,
            &ScanError {
                scan_type: ScanType::Receivables,
                response_skeleton_opt: None,
                msg: "Tried to retrieve received payments but failed: QueryFailed(\"we have no luck\")".to_string()
            }
        );
        assert_eq!(recording.len(), 1);
        TestLogHandler::new().exists_log_containing(
            "WARN: BlockchainBridge: Tried to retrieve \
         received payments but failed: QueryFailed(\"we have no luck\")",
        );
    }

    #[test]
    fn handle_request_transaction_receipts_short_circuits_on_failure_from_remote_process_sends_back_all_good_results_and_logs_abort(
    ) {
        init_test_logging();
        let get_transaction_receipt_params_arc = Arc::new(Mutex::new(vec![]));
        let (accountant, _, accountant_recording_arc) = make_recorder();
        let accountant_addr = accountant
            .system_stop_conditions(match_every_type_id!(ReportTransactionReceipts, ScanError))
            .start();
        let report_transaction_receipt_recipient: Recipient<ReportTransactionReceipts> =
            accountant_addr.clone().recipient();
        let scan_error_recipient: Recipient<ScanError> = accountant_addr.recipient();
        let hash_1 = make_tx_hash(111334);
        let hash_2 = make_tx_hash(100000);
        let hash_3 = make_tx_hash(0x1348d);
        let hash_4 = make_tx_hash(11111);
        let mut fingerprint_1 = make_pending_payable_fingerprint();
        fingerprint_1.hash = hash_1;
        let fingerprint_2 = PendingPayableFingerprint {
            rowid: 454,
            timestamp: SystemTime::now(),
            hash: hash_2,
            attempt: 3,
            amount: 3333,
            process_error: None,
        };
        let fingerprint_3 = PendingPayableFingerprint {
            rowid: 456,
            timestamp: SystemTime::now(),
            hash: hash_3,
            attempt: 3,
            amount: 4565,
            process_error: None,
        };
        let fingerprint_4 = PendingPayableFingerprint {
            rowid: 450,
            timestamp: from_time_t(230_000_000),
            hash: hash_4,
            attempt: 1,
            amount: 7879,
            process_error: None,
        };
        let mut transaction_receipt = TransactionReceipt::default();
        transaction_receipt.block_number = Some(U64::from(4545454));
        transaction_receipt.contract_address = Some(H160::from_low_u64_be(887766));
        let blockchain_interface_mock = BlockchainInterfaceMock::default()
            .get_transaction_receipt_params(&get_transaction_receipt_params_arc)
            .get_transaction_receipt_result(Ok(None))
            .get_transaction_receipt_result(Ok(Some(transaction_receipt.clone())))
            .get_transaction_receipt_result(Err(BlockchainError::QueryFailed(
                "bad bad bad".to_string(),
            )));
        let system = System::new("test_transaction_receipts");
        let mut subject = BlockchainBridge::new(
            Box::new(blockchain_interface_mock),
            Box::new(PersistentConfigurationMock::default()),
            false,
            None,
        );
        subject
            .pending_payable_confirmation
            .report_transaction_receipts_sub_opt = Some(report_transaction_receipt_recipient);
        subject.scan_error_subs_opt = Some(scan_error_recipient);
        let msg = RequestTransactionReceipts {
            pending_payable: vec![
                fingerprint_1.clone(),
                fingerprint_2.clone(),
                fingerprint_3,
                fingerprint_4,
            ],
            response_skeleton_opt: Some(ResponseSkeleton {
                client_id: 1234,
                context_id: 4321,
            }),
        };
        let subject_addr = subject.start();

        subject_addr.try_send(msg).unwrap();

        assert_eq!(system.run(), 0);
        let get_transaction_receipts_params = get_transaction_receipt_params_arc.lock().unwrap();
        assert_eq!(
            *get_transaction_receipts_params,
            vec![hash_1, hash_2, hash_3]
        );
        let accountant_recording = accountant_recording_arc.lock().unwrap();
        assert_eq!(accountant_recording.len(), 2);
        let report_receipts_msg = accountant_recording.get_record::<ReportTransactionReceipts>(0);
        assert_eq!(
            *report_receipts_msg,
            ReportTransactionReceipts {
                fingerprints_with_receipts: vec![
                    (None, fingerprint_1),
                    (Some(transaction_receipt), fingerprint_2)
                ],
                response_skeleton_opt: Some(ResponseSkeleton {
                    client_id: 1234,
                    context_id: 4321
                }),
            }
        );
        let scan_error_msg = accountant_recording.get_record::<ScanError>(1);
        assert_eq!(*scan_error_msg, ScanError {
            scan_type: ScanType::PendingPayables,
            response_skeleton_opt: Some(ResponseSkeleton { client_id: 1234, context_id: 4321 }),
            msg: "Aborting scanning; request of a transaction receipt \
         for '0x000000000000000000000000000000000000000000000000000000000001348d' failed due to 'QueryFailed(\"bad bad bad\")'".to_string()
        });
        TestLogHandler::new().exists_log_containing("WARN: BlockchainBridge: Aborting scanning; request of a transaction receipt \
         for '0x000000000000000000000000000000000000000000000000000000000001348d' failed due to 'QueryFailed(\"bad bad bad\")'");
    }

    #[test]
    fn blockchain_bridge_can_return_report_transaction_receipts_with_an_empty_vector() {
        let (accountant, _, accountant_recording) = make_recorder();
        let recipient = accountant.start().recipient();
        let mut subject = BlockchainBridge::new(
            Box::new(BlockchainInterfaceClandestine::new(Chain::Dev)),
            Box::new(PersistentConfigurationMock::default()),
            false,
            Some(Wallet::new("mine")),
        );
        subject
            .pending_payable_confirmation
            .report_transaction_receipts_sub_opt = Some(recipient);
        let msg = RequestTransactionReceipts {
            pending_payable: vec![],
            response_skeleton_opt: None,
        };
        let system = System::new(
            "blockchain_bridge_can_return_report_transaction_receipts_with_an_empty_vector",
        );

        let _ = subject.handle_request_transaction_receipts(msg);

        System::current().stop();
        system.run();
        let recording = accountant_recording.lock().unwrap();
        assert_eq!(
            recording.get_record::<ReportTransactionReceipts>(0),
            &ReportTransactionReceipts {
                fingerprints_with_receipts: vec![],
                response_skeleton_opt: None
            }
        )
    }

    #[test]
    fn handle_request_transaction_receipts_short_circuits_on_failure_of_the_first_payment_and_it_sends_a_message_with_empty_vector_and_logs(
    ) {
        init_test_logging();
        let (accountant, _, accountant_recording) = make_recorder();
        let accountant_addr = accountant.start();
        let scan_error_recipient: Recipient<ScanError> = accountant_addr.clone().recipient();
        let report_transaction_recipient: Recipient<ReportTransactionReceipts> =
            accountant_addr.recipient();
        let get_transaction_receipt_params_arc = Arc::new(Mutex::new(vec![]));
        let hash_1 = make_tx_hash(0x1b2e6);
        let fingerprint_1 = PendingPayableFingerprint {
            rowid: 454,
            timestamp: SystemTime::now(),
            hash: hash_1,
            attempt: 3,
            amount: 3333,
            process_error: None,
        };
        let fingerprint_2 = PendingPayableFingerprint {
            rowid: 456,
            timestamp: SystemTime::now(),
            hash: make_tx_hash(222444),
            attempt: 3,
            amount: 4565,
            process_error: None,
        };
        let blockchain_interface_mock = BlockchainInterfaceMock::default()
            .get_transaction_receipt_params(&get_transaction_receipt_params_arc)
            .get_transaction_receipt_result(Err(BlockchainError::QueryFailed("booga".to_string())));
        let mut subject = BlockchainBridge::new(
            Box::new(blockchain_interface_mock),
            Box::new(PersistentConfigurationMock::default()),
            false,
            None,
        );
        subject
            .pending_payable_confirmation
            //due to this None we would've panicked if we tried to send a msg
            .report_transaction_receipts_sub_opt = Some(report_transaction_recipient);
        subject.scan_error_subs_opt = Some(scan_error_recipient);
        let msg = RequestTransactionReceipts {
            pending_payable: vec![fingerprint_1, fingerprint_2],
            response_skeleton_opt: None,
        };
        let system = System::new("test");

        let _ = subject.handle_scan(
            BlockchainBridge::handle_request_transaction_receipts,
            ScanType::PendingPayables,
            msg,
        );

        System::current().stop();
        system.run();
        let get_transaction_receipts_params = get_transaction_receipt_params_arc.lock().unwrap();
        let recording = accountant_recording.lock().unwrap();
        assert_eq!(*get_transaction_receipts_params, vec![hash_1]);
        assert_eq!(
            recording.get_record::<ReportTransactionReceipts>(0),
            &ReportTransactionReceipts {
                fingerprints_with_receipts: vec![],
                response_skeleton_opt: None
            }
        );
        assert_eq!(
            recording.get_record::<ScanError>(1),
            &ScanError {
                scan_type: ScanType::PendingPayables,
                response_skeleton_opt: None,
                msg: "Aborting scanning; request of a transaction receipt for '0x000000000000000000000000000000000000000000000000000000000001b2e6' failed due to 'QueryFailed(\"booga\")'".to_string()
            }
        );
        assert_eq!(recording.len(), 2);
        TestLogHandler::new().exists_log_containing("WARN: BlockchainBridge: Aborting scanning; request of a transaction \
         receipt for '0x000000000000000000000000000000000000000000000000000000000001b2e6' failed due to 'QueryFailed(\"booga\")'");
    }

    #[test]
    fn handle_retrieve_transactions_sends_received_payments_back_to_accountant() {
        let retrieve_transactions_params_arc = Arc::new(Mutex::new(vec![]));
        let system =
            System::new("handle_retrieve_transactions_sends_received_payments_back_to_accountant");
        let (accountant, _, accountant_recording_arc) = make_recorder();
        let earning_wallet = make_wallet("somewallet");
        let amount = 42;
        let amount2 = 55;
        let expected_transactions = RetrievedBlockchainTransactions {
            new_start_block: 1234,
            transactions: vec![
                BlockchainTransaction {
                    block_number: 7,
                    from: earning_wallet.clone(),
                    wei_amount: amount,
                },
                BlockchainTransaction {
                    block_number: 9,
                    from: earning_wallet.clone(),
                    wei_amount: amount2,
                },
            ],
        };
        let blockchain_interface_mock = BlockchainInterfaceMock::default()
            .retrieve_transactions_params(&retrieve_transactions_params_arc)
            .retrieve_transactions_result(Ok(expected_transactions.clone()));
        let set_start_block_params_arc = Arc::new(Mutex::new(vec![]));
        let persistent_config = PersistentConfigurationMock::new()
            .start_block_result(Ok(6))
            .set_start_block_params(&set_start_block_params_arc)
            .set_start_block_result(Ok(()));
        let subject = BlockchainBridge::new(
            Box::new(blockchain_interface_mock),
            Box::new(persistent_config),
            false,
            Some(make_wallet("consuming")),
        );
        let addr = subject.start();
        let subject_subs = BlockchainBridge::make_subs_from(&addr);
        let peer_actors = peer_actors_builder().accountant(accountant).build();
        send_bind_message!(subject_subs, peer_actors);
        let retrieve_transactions = RetrieveTransactions {
            recipient: earning_wallet.clone(),
            response_skeleton_opt: Some(ResponseSkeleton {
                client_id: 1234,
                context_id: 4321,
            }),
        };
        let before = SystemTime::now();

        let _ = addr.try_send(retrieve_transactions).unwrap();

        System::current().stop();
        system.run();
        let after = SystemTime::now();
        let set_start_block_params = set_start_block_params_arc.lock().unwrap();
        assert_eq!(*set_start_block_params, vec![1234]);
        let retrieve_transactions_params = retrieve_transactions_params_arc.lock().unwrap();
        assert_eq!(*retrieve_transactions_params, vec![(6, earning_wallet)]);
        let accountant_received_payment = accountant_recording_arc.lock().unwrap();
        assert_eq!(accountant_received_payment.len(), 1);
        let received_payments = accountant_received_payment.get_record::<ReceivedPayments>(0);
        check_timestamp(before, received_payments.timestamp, after);
        assert_eq!(
            received_payments,
            &ReceivedPayments {
                timestamp: received_payments.timestamp,
                payments: expected_transactions.transactions,
                response_skeleton_opt: Some(ResponseSkeleton {
                    client_id: 1234,
                    context_id: 4321
                }),
            }
        );
    }

    #[test]
    fn processing_of_received_payments_continues_even_if_no_payments_are_detected() {
        init_test_logging();
        let blockchain_interface_mock = BlockchainInterfaceMock::default()
            .retrieve_transactions_result(Ok(RetrievedBlockchainTransactions {
                new_start_block: 7,
                transactions: vec![],
            }));
        let set_start_block_params_arc = Arc::new(Mutex::new(vec![]));
        let persistent_config = PersistentConfigurationMock::new()
            .start_block_result(Ok(6))
            .set_start_block_params(&set_start_block_params_arc)
            .set_start_block_result(Ok(()));
        let (accountant, _, accountant_recording_arc) = make_recorder();
        let system = System::new(
            "processing_of_received_payments_continues_even_if_no_payments_are_detected",
        );
        let subject = BlockchainBridge::new(
            Box::new(blockchain_interface_mock),
            Box::new(persistent_config),
            false,
            None, //not needed in this test
        );
        let addr = subject.start();
        let subject_subs = BlockchainBridge::make_subs_from(&addr);
        let peer_actors = peer_actors_builder().accountant(accountant).build();
        send_bind_message!(subject_subs, peer_actors);
        let retrieve_transactions = RetrieveTransactions {
            recipient: make_wallet("somewallet"),
            response_skeleton_opt: Some(ResponseSkeleton {
                client_id: 1234,
                context_id: 4321,
            }),
        };
        let before = SystemTime::now();

        let _ = addr.try_send(retrieve_transactions).unwrap();

        System::current().stop();
        system.run();
        let after = SystemTime::now();
        let set_start_block_params = set_start_block_params_arc.lock().unwrap();
        assert_eq!(*set_start_block_params, vec![7]);
        let accountant_received_payment = accountant_recording_arc.lock().unwrap();
        let received_payments = accountant_received_payment.get_record::<ReceivedPayments>(0);
        check_timestamp(before, received_payments.timestamp, after);
        assert_eq!(
            received_payments,
            &ReceivedPayments {
                timestamp: received_payments.timestamp,
                payments: vec![],
                response_skeleton_opt: Some(ResponseSkeleton {
                    client_id: 1234,
                    context_id: 4321
                }),
            }
        );
        TestLogHandler::new()
            .exists_log_containing("DEBUG: BlockchainBridge: No new receivable detected");
    }

    #[test]
    #[should_panic(
        expected = "Cannot retrieve start block from database; payments to you may not be processed: TransactionError"
    )]
    fn handle_retrieve_transactions_panics_if_start_block_cannot_be_read() {
        let persistent_config = PersistentConfigurationMock::new()
            .start_block_result(Err(PersistentConfigError::TransactionError));
        let mut subject = BlockchainBridge::new(
            Box::new(BlockchainInterfaceMock::default()),
            Box::new(persistent_config),
            false,
            None, //not needed in this test
        );
        let retrieve_transactions = RetrieveTransactions {
            recipient: make_wallet("somewallet"),
            response_skeleton_opt: None,
        };

        let _ = subject.handle_retrieve_transactions(retrieve_transactions);
    }

    #[test]
    #[should_panic(
        expected = "Cannot set start block in database; payments to you may not be processed: TransactionError"
    )]
    fn handle_retrieve_transactions_panics_if_start_block_cannot_be_written() {
        let persistent_config = PersistentConfigurationMock::new()
            .start_block_result(Ok(1234))
            .set_start_block_result(Err(PersistentConfigError::TransactionError));
        let blockchain_interface = BlockchainInterfaceMock::default().retrieve_transactions_result(
            Ok(RetrievedBlockchainTransactions {
                new_start_block: 1234,
                transactions: vec![BlockchainTransaction {
                    block_number: 1000,
                    from: make_wallet("somewallet"),
                    wei_amount: 2345,
                }],
            }),
        );
        let mut subject = BlockchainBridge::new(
            Box::new(blockchain_interface),
            Box::new(persistent_config),
            false,
            None, //not needed in this test
        );
        let retrieve_transactions = RetrieveTransactions {
            recipient: make_wallet("somewallet"),
            response_skeleton_opt: None,
        };

        let _ = subject.handle_retrieve_transactions(retrieve_transactions);
    }

    fn success_handler(
        _bcb: &mut BlockchainBridge,
        _msg: RetrieveTransactions,
    ) -> Result<(), String> {
        Ok(())
    }

    fn failure_handler(
        _bcb: &mut BlockchainBridge,
        _msg: RetrieveTransactions,
    ) -> Result<(), String> {
        Err("My tummy hurts".to_string())
    }

    #[test]
    fn handle_scan_handles_success() {
        let (accountant, _, accountant_recording_arc) = make_recorder();
        let mut subject = BlockchainBridge::new(
            Box::new(BlockchainInterfaceMock::default()),
            Box::new(PersistentConfigurationMock::new()),
            false,
            None, //not needed in this test
        );
        let system = System::new("test");
        subject.scan_error_subs_opt = Some(accountant.start().recipient());
        let retrieve_transactions = RetrieveTransactions {
            recipient: make_wallet("somewallet"),
            response_skeleton_opt: Some(ResponseSkeleton {
                client_id: 1234,
                context_id: 4321,
            }),
        };

        subject.handle_scan(
            success_handler,
            ScanType::Receivables,
            retrieve_transactions,
        );

        System::current().stop();
        system.run();
        let accountant_recording = accountant_recording_arc.lock().unwrap();
        assert_eq!(accountant_recording.len(), 0);
    }

    #[test]
    fn handle_scan_handles_failure_without_skeleton() {
        init_test_logging();
        let (accountant, _, accountant_recording_arc) = make_recorder();
        let mut subject = BlockchainBridge::new(
            Box::new(BlockchainInterfaceMock::default()),
            Box::new(PersistentConfigurationMock::new()),
            false,
            None, //not needed in this test
        );
        let system = System::new("test");
        subject.scan_error_subs_opt = Some(accountant.start().recipient());
        let retrieve_transactions = RetrieveTransactions {
            recipient: make_wallet("somewallet"),
            response_skeleton_opt: None,
        };

        subject.handle_scan(
            failure_handler,
            ScanType::Receivables,
            retrieve_transactions,
        );

        System::current().stop();
        system.run();
        let accountant_recording = accountant_recording_arc.lock().unwrap();
        let message = accountant_recording.get_record::<ScanError>(0);
        assert_eq!(
            message,
            &ScanError {
                scan_type: ScanType::Receivables,
                response_skeleton_opt: None,
                msg: "My tummy hurts".to_string()
            }
        );
        assert_eq!(accountant_recording.len(), 1);
        TestLogHandler::new().exists_log_containing("WARN: BlockchainBridge: My tummy hurts");
    }

    #[test]
    fn handle_scan_handles_failure_with_skeleton() {
        init_test_logging();
        let (accountant, _, accountant_recording_arc) = make_recorder();
        let mut subject = BlockchainBridge::new(
            Box::new(BlockchainInterfaceMock::default()),
            Box::new(PersistentConfigurationMock::new()),
            false,
            None, //not needed in this test
        );
        let system = System::new("test");
        subject.scan_error_subs_opt = Some(accountant.start().recipient());
        let retrieve_transactions = RetrieveTransactions {
            recipient: make_wallet("somewallet"),
            response_skeleton_opt: Some(ResponseSkeleton {
                client_id: 1234,
                context_id: 4321,
            }),
        };

        subject.handle_scan(
            failure_handler,
            ScanType::Receivables,
            retrieve_transactions,
        );

        System::current().stop();
        system.run();
        let accountant_recording = accountant_recording_arc.lock().unwrap();
        assert_eq!(
            accountant_recording.get_record::<ScanError>(0),
            &ScanError {
                scan_type: ScanType::Receivables,
                response_skeleton_opt: Some(ResponseSkeleton {
                    client_id: 1234,
                    context_id: 4321
                }),
                msg: "My tummy hurts".to_string()
            }
        );
        TestLogHandler::new().exists_log_containing("WARN: BlockchainBridge: My tummy hurts");
    }

    #[test]
    #[should_panic(
        expected = "panic message (processed with: node_lib::sub_lib::utils::crash_request_analyzer)"
    )]
    fn blockchain_bridge_can_be_crashed_properly_but_not_improperly() {
        let crashable = true;
        let subject = BlockchainBridge::new(
            Box::new(BlockchainInterfaceMock::default()),
            Box::new(PersistentConfigurationMock::default()),
            crashable,
            None,
        );

        prove_that_crash_request_handler_is_hooked_up(subject, CRASH_KEY);
    }

    #[test]
    fn make_connections_implements_panic_on_migration() {
        let data_dir = ensure_node_home_directory_exists(
            "blockchain_bridge",
            "make_connections_with_panic_on_migration",
        );

        let act = |data_dir: &Path| {
            BlockchainBridge::make_connections(
                Some("http://127.0.0.1".to_string()),
                data_dir.to_path_buf(),
                Chain::PolyMumbai,
            );
        };

        assert_on_initialization_with_panic_on_migration(&data_dir, &act);
    }
}<|MERGE_RESOLUTION|>--- conflicted
+++ resolved
@@ -14,15 +14,7 @@
 use crate::db_config::persistent_configuration::{
     PersistentConfiguration, PersistentConfigurationReal,
 };
-<<<<<<< HEAD
-use crate::sub_lib::blockchain_bridge::{BlockchainBridgeSubs, RequestBalancesToPayPayables};
-use crate::sub_lib::blockchain_bridge::{ConsumingWalletBalances, OutcomingPayamentsInstructions};
-=======
-use crate::sub_lib::blockchain_bridge::ConsumingWalletBalances;
-use crate::sub_lib::blockchain_bridge::{
-    BlockchainBridgeSubs, ReportAccountsPayable, RequestBalancesToPayPayables,
-};
->>>>>>> 907fe687
+use crate::sub_lib::blockchain_bridge::{BlockchainBridgeSubs, RequestBalancesToPayPayables, OutcomingPayamentsInstructions, ConsumingWalletBalances};
 use crate::sub_lib::peer_actors::BindMessage;
 use crate::sub_lib::set_consuming_wallet_message::SetConsumingWalletMessage;
 use crate::sub_lib::utils::{db_connection_launch_panic, handle_ui_crash_request};
@@ -317,43 +309,7 @@
         Ok(())
     }
 
-<<<<<<< HEAD
-    fn handle_report_accounts_payable(
-        &mut self,
-        creditors_msg: OutcomingPayamentsInstructions,
-    ) -> Result<(), String> {
-        let skeleton = creditors_msg.response_skeleton_opt;
-        let processed_payments = self.preprocess_payments(&creditors_msg);
-        processed_payments.map(|payments| {
-            self.sent_payable_subs_opt
-                .as_ref()
-                .expect("Accountant is unbound")
-                .try_send(SentPayables {
-                    timestamp: SystemTime::now(),
-                    payable: payments,
-                    response_skeleton_opt: skeleton,
-                })
-                .expect("Accountant is dead");
-        })
-    }
-
-    fn preprocess_payments(
-        &self,
-        creditors_msg: &OutcomingPayamentsInstructions,
-    ) -> Result<Vec<BlockchainResult<Payable>>, String> {
-        match self.consuming_wallet_opt.as_ref() {
-            Some(consuming_wallet) => match self.persistent_config.gas_price() {
-                Ok(gas_price) => Ok(creditors_msg
-                    .accounts
-                    .iter()
-                    .map(|payable| self.process_payments(payable, gas_price, consuming_wallet))
-                    .collect::<Vec<BlockchainResult<Payable>>>()),
-                Err(err) => Err(format!("ReportAccountPayable: gas-price: {:?}", err)),
-            },
-            None => Err(String::from("No consuming wallet specified")),
-        }
-=======
-    fn handle_report_accounts_payable(&mut self, msg: ReportAccountsPayable) -> Result<(), String> {
+    fn handle_report_accounts_payable(&mut self, msg: OutcomingPayamentsInstructions) -> Result<(), String> {
         let skeleton_opt = msg.response_skeleton_opt;
         let result = self.process_payments(&msg);
 
@@ -372,7 +328,6 @@
             .expect("Accountant is dead");
 
         local_processing_result
->>>>>>> 907fe687
     }
 
     fn handle_retrieve_transactions(&mut self, msg: RetrieveTransactions) -> Result<(), String> {
@@ -485,7 +440,7 @@
 
     fn process_payments(
         &self,
-        msg: &ReportAccountsPayable,
+        msg: &OutcomingPayamentsInstructions,
     ) -> Result<Vec<ProcessedPayableFallible>, PayableTransactionError> {
         let (consuming_wallet, gas_price) = match self.consuming_wallet_opt.as_ref() {
             Some(consuming_wallet) => match self.persistent_config.gas_price() {
@@ -657,40 +612,7 @@
             false,
             None,
         );
-<<<<<<< HEAD
-        let request = OutcomingPayamentsInstructions {
-=======
         subject.sent_payable_subs_opt = Some(recipient);
-        let request = ReportAccountsPayable {
->>>>>>> 907fe687
-            accounts: vec![PayableAccount {
-                wallet: make_wallet("blah"),
-                balance_wei: 42,
-                last_paid_timestamp: SystemTime::now(),
-                pending_payable_opt: None,
-            }],
-            response_skeleton_opt: None,
-        };
-        let system = System::new("test");
-
-        let result = subject.handle_report_accounts_payable(request);
-
-        System::current().stop();
-        assert_eq!(system.run(), 0);
-        assert_eq!(
-            result,
-            Err("ReportAccountsPayable: Missing consuming wallet to pay payable from".to_string())
-        );
-        let accountant_recording = accountant_recording_arc.lock().unwrap();
-        let sent_payables_msg = accountant_recording.get_record::<SentPayables>(0);
-        assert_eq!(
-            sent_payables_msg,
-            &SentPayables {
-                payment_procedure_result: Err(PayableTransactionError::MissingConsumingWallet),
-                response_skeleton_opt: None
-            }
-        );
-<<<<<<< HEAD
         let request = OutcomingPayamentsInstructions {
             accounts: vec![PayableAccount {
                 wallet: make_wallet("blah"),
@@ -700,13 +622,26 @@
             }],
             response_skeleton_opt: None,
         };
-
-        let result = subject.preprocess_payments(&request);
-
-        assert_eq!(result, Err("No consuming wallet specified".to_string()));
-=======
+        let system = System::new("test");
+
+        let result = subject.handle_report_accounts_payable(request);
+
+        System::current().stop();
+        assert_eq!(system.run(), 0);
+        assert_eq!(
+            result,
+            Err("ReportAccountsPayable: Missing consuming wallet to pay payable from".to_string())
+        );
+        let accountant_recording = accountant_recording_arc.lock().unwrap();
+        let sent_payables_msg = accountant_recording.get_record::<SentPayables>(0);
+        assert_eq!(
+            sent_payables_msg,
+            &SentPayables {
+                payment_procedure_result: Err(PayableTransactionError::MissingConsumingWallet),
+                response_skeleton_opt: None
+            }
+        );
         assert_eq!(accountant_recording.len(), 1)
->>>>>>> 907fe687
     }
 
     #[test]
@@ -953,26 +888,8 @@
         send_bind_message!(subject_subs, peer_actors);
 
         let _ = addr
-<<<<<<< HEAD
             .try_send(OutcomingPayamentsInstructions {
-                accounts: vec![
-                    PayableAccount {
-                        wallet: make_wallet("blah"),
-                        balance_wei: 420,
-                        last_paid_timestamp: from_time_t(150_000_000),
-                        pending_payable_opt: None,
-                    },
-                    PayableAccount {
-                        wallet: make_wallet("foo"),
-                        balance_wei: 210,
-                        last_paid_timestamp: from_time_t(160_000_000),
-                        pending_payable_opt: None,
-                    },
-                ],
-=======
-            .try_send(ReportAccountsPayable {
                 accounts: accounts.clone(),
->>>>>>> 907fe687
                 response_skeleton_opt: Some(ResponseSkeleton {
                     client_id: 1234,
                     context_id: 4321,
@@ -1061,7 +978,7 @@
         send_bind_message!(subject_subs, peer_actors);
 
         let _ = addr
-            .try_send(ReportAccountsPayable {
+            .try_send(OutcomingPayamentsInstructions {
                 accounts,
                 response_skeleton_opt: Some(ResponseSkeleton {
                     client_id: 1234,
@@ -1118,7 +1035,7 @@
             false,
             Some(consuming_wallet),
         );
-        let request = ReportAccountsPayable {
+        let request = OutcomingPayamentsInstructions {
             accounts: vec![PayableAccount {
                 wallet: make_wallet("blah"),
                 balance_wei: 123_456,
@@ -1156,7 +1073,7 @@
             false,
             Some(consuming_wallet.clone()),
         );
-        let request = ReportAccountsPayable {
+        let request = OutcomingPayamentsInstructions {
             accounts: vec![PayableAccount {
                 wallet: make_wallet("blah"),
                 balance_wei: 424_454,
