--- conflicted
+++ resolved
@@ -1251,15 +1251,12 @@
                     .to_string(),
                 Default,
             ),
-<<<<<<< HEAD
             ("scans", "on", Default),
-=======
             (
                 "scan-intervals",
                 &DEFAULT_SCAN_INTERVALS.to_string(),
                 Default,
             ),
->>>>>>> f4d41466
         ]
         .into_iter()
         .map(|(name, value, status)| {
@@ -1304,11 +1301,8 @@
             ("rate-pack","1|3|3|8",Set),
             #[cfg(not(target_os = "windows"))]
             ("real-user", "9999:9999:booga", Set),
-<<<<<<< HEAD
             ("scans", "off", Set),
-=======
             ("scan-intervals","150|150|150",Set)
->>>>>>> f4d41466
         ]);
         let dirs_wrapper = Box::new(DirsWrapperReal);
         let subject = SetupReporterReal::new(dirs_wrapper);
@@ -1336,11 +1330,8 @@
             ("rate-pack","1|3|3|8",Set),
             #[cfg(not(target_os = "windows"))]
             ("real-user", "9999:9999:booga", Set),
-<<<<<<< HEAD
             ("scans", "off", Set),
-=======
             ("scan-intervals","150|150|150",Set)
->>>>>>> f4d41466
         ].into_iter()
             .map (|(name, value, status)| (name.to_string(), UiSetupResponseValue::new(name, value, status)))
             .collect_vec();
@@ -1378,11 +1369,8 @@
             ("rate-pack","1|3|3|8"),
             #[cfg(not(target_os = "windows"))]
             ("real-user", "9999:9999:booga"),
-<<<<<<< HEAD
             ("scans", "off"),
-=======
             ("scan-intervals","140|130|150")
->>>>>>> f4d41466
         ].into_iter()
             .map (|(name, value)| UiSetupRequestValue::new(name, value))
             .collect_vec();
@@ -1414,11 +1402,8 @@
             ("rate-pack","1|3|3|8",Set),
             #[cfg(not(target_os = "windows"))]
             ("real-user", "9999:9999:booga", Set),
-<<<<<<< HEAD
             ("scans", "off", Set),
-=======
             ("scan-intervals","140|130|150",Set)
->>>>>>> f4d41466
         ].into_iter()
             .map (|(name, value, status)| (name.to_string(), UiSetupResponseValue::new(name, value, status)))
             .collect_vec();
@@ -1457,11 +1442,8 @@
             ("MASQ_RATE_PACK","1|3|3|8"),
             #[cfg(not(target_os = "windows"))]
             ("MASQ_REAL_USER", "9999:9999:booga"),
-<<<<<<< HEAD
             ("MASQ_SCANS", "off"),
-=======
             ("MASQ_SCAN_INTERVALS","133|133|111")
->>>>>>> f4d41466
         ].into_iter()
             .for_each (|(name, value)| std::env::set_var (name, value));
         let dirs_wrapper = Box::new(DirsWrapperReal);
@@ -1491,11 +1473,8 @@
             ("rate-pack","1|3|3|8",Configured),
             #[cfg(not(target_os = "windows"))]
             ("real-user", "9999:9999:booga", Configured),
-<<<<<<< HEAD
             ("scans", "off", Configured),
-=======
             ("scan-intervals","133|133|111",Configured)
->>>>>>> f4d41466
         ].into_iter()
             .map (|(name, value, status)| (name.to_string(), UiSetupResponseValue::new(name, value, status)))
             .collect_vec();
@@ -1546,9 +1525,7 @@
             config_file
                 .write_all(b"neighborhood-mode = \"zero-hop\"\n")
                 .unwrap();
-<<<<<<< HEAD
             config_file.write_all(b"scans = \"off\"\n").unwrap();
-=======
             config_file.write_all(b"rate-pack = \"2|2|2|2\"\n").unwrap();
             config_file
                 .write_all(b"payment-thresholds = \"33|55|33|646|999|999\"\n")
@@ -1556,7 +1533,6 @@
             config_file
                 .write_all(b"scan-intervals = \"111|100|99\"\n")
                 .unwrap()
->>>>>>> f4d41466
         }
         let ropsten_dir = data_root
             .join("MASQ")
@@ -1591,9 +1567,7 @@
             config_file
                 .write_all(b"neighborhood-mode = \"zero-hop\"\n")
                 .unwrap();
-<<<<<<< HEAD
             config_file.write_all(b"scans = \"off\"\n").unwrap();
-=======
             config_file
                 .write_all(b"rate-pack = \"55|50|60|61\"\n")
                 .unwrap();
@@ -1603,7 +1577,6 @@
             config_file
                 .write_all(b"scan-intervals = \"555|555|555\"\n")
                 .unwrap()
->>>>>>> f4d41466
         }
         let subject = SetupReporterReal::new(Box::new(
             DirsWrapperMock::new()
@@ -1669,11 +1642,8 @@
                     .to_string(),
                 Default,
             ),
-<<<<<<< HEAD
             ("scans", "off", Configured),
-=======
             ("scan-intervals", "555|555|555", Configured),
->>>>>>> f4d41466
         ]
         .into_iter()
         .map(|(name, value, status)| {
@@ -1698,10 +1668,6 @@
             "get_modified_setup_database_nonexistent_all_but_requireds_cleared",
         );
         vec![
-<<<<<<< HEAD
-            ("MASQ_BLOCKCHAIN_SERVICE_URL", "https://example4.com"),
-=======
->>>>>>> f4d41466
             ("MASQ_CHAIN", TEST_DEFAULT_CHAIN.rec().literal_identifier),
             ("MASQ_CLANDESTINE_PORT", "1234"),
             ("MASQ_CONSUMING_PRIVATE_KEY", "0011223344556677001122334455667700112233445566770011223344556677"),
@@ -1718,11 +1684,8 @@
             ("MASQ_RATE_PACK","1|3|3|8"),
             #[cfg(not(target_os = "windows"))]
             ("MASQ_REAL_USER", "9999:9999:booga"),
-<<<<<<< HEAD
             ("MASQ_SCANS", "off"),
-=======
             ("MASQ_SCAN_INTERVALS","150|150|155"),
->>>>>>> f4d41466
         ].into_iter()
             .for_each (|(name, value)| std::env::set_var (name, value));
         let params = vec![
@@ -1745,11 +1708,8 @@
             "rate-pack",
             #[cfg(not(target_os = "windows"))]
             "real-user",
-<<<<<<< HEAD
             "scans",
-=======
             "scan-intervals",
->>>>>>> f4d41466
         ]
         .into_iter()
         .map(|name| UiSetupRequestValue::clear(name))
@@ -1786,11 +1746,8 @@
             ("rate-pack", "10|30|13|28", Set),
             #[cfg(not(target_os = "windows"))]
             ("real-user", "6666:6666:agoob", Set),
-<<<<<<< HEAD
             ("scans", "off", Set),
-=======
             ("scan-intervals", "111|111|111", Set),
->>>>>>> f4d41466
         ]);
         let dirs_wrapper = Box::new(DirsWrapperReal);
         let subject = SetupReporterReal::new(dirs_wrapper);
@@ -1798,11 +1755,7 @@
         let result = subject.get_modified_setup(existing_setup, params).unwrap();
 
         let expected_result = vec![
-<<<<<<< HEAD
-            ("blockchain-service-url", "https://example4.com", Configured),
-=======
             ("blockchain-service-url", "", Required),
->>>>>>> f4d41466
             ("chain", TEST_DEFAULT_CHAIN.rec().literal_identifier, Configured),
             ("clandestine-port", "1234", Configured),
             ("config-file", "config.toml", Default),
@@ -1826,11 +1779,8 @@
             ("rate-pack","1|3|3|8",Configured),
             #[cfg(not(target_os = "windows"))]
             ("real-user", "9999:9999:booga", Configured),
-<<<<<<< HEAD
             ("scans", "off", Configured),
-=======
             ("scan-intervals","150|150|155",Configured),
->>>>>>> f4d41466
         ]
         .into_iter()
         .map(|(name, value, status)| {
@@ -3031,15 +2981,6 @@
         assert_eq!(result, None);
     }
 
-<<<<<<< HEAD
-    #[test]
-    fn scans_computed_default() {
-        let subject = Scans {};
-
-        let result = subject.computed_default(&BootstrapperConfig::new(), &None, &None);
-
-        assert_eq!(result, Some(("on".to_string(), Default)));
-=======
     fn assert_rate_pack_computed_default_advanced_evaluation_regarding_specific_neighborhood(
         neighborhood_mode: fn(rate_pack: neighborhood::RatePack) -> NeighborhoodModeEnum,
     ) {
@@ -3098,6 +3039,15 @@
         let result = subject.computed_default(&bootstrapper_config, &persistent_config, &None);
 
         assert_eq!(result, None);
+    }
+
+    #[test]
+    fn scans_computed_default() {
+        let subject = Scans {};
+
+        let result = subject.computed_default(&BootstrapperConfig::new(), &None, &None);
+
+        assert_eq!(result, Some(("on".to_string(), Default)));
     }
 
     #[test]
@@ -3212,7 +3162,6 @@
             result,
             Some((persistent_config_value.to_string(), Configured))
         )
->>>>>>> f4d41466
     }
 
     fn verify_requirements(
