// Copyright (c) 2019, MASQ (https://masq.ai) and/or its affiliates. All rights reserved.

use crate::arbitrary_id_stamp_in_trait;
use crate::blockchain::bip32::Bip32EncryptionKeyProvider;
use crate::blockchain::bip39::{Bip39, Bip39Error};
use crate::database::connection_wrapper::ConnectionWrapper;
use crate::db_config::config_dao::{ConfigDao, ConfigDaoError, ConfigDaoReal, ConfigDaoRecord};
use crate::db_config::secure_config_layer::{SecureConfigLayer, SecureConfigLayerError};
use crate::db_config::typed_config_layer::{
    decode_bytes, decode_combined_params, decode_u64, encode_bytes, encode_u64,
    TypedConfigLayerError,
};
use crate::sub_lib::accountant::{PaymentThresholds, ScanIntervals};
use crate::sub_lib::cryptde::PlainData;
use crate::sub_lib::neighborhood::{Hops, NodeDescriptor, RatePack};
use crate::sub_lib::wallet::Wallet;
use masq_lib::constants::{HIGHEST_USABLE_PORT, LOWEST_USABLE_INSECURE_PORT};
use masq_lib::shared_schema::{ConfiguratorError, ParamError};
use masq_lib::utils::NeighborhoodModeLight;
use masq_lib::utils::{to_string, AutomapProtocol};
use rustc_hex::{FromHex, ToHex};
use std::fmt::Display;
use std::net::{Ipv4Addr, SocketAddrV4, TcpListener};
use std::str::FromStr;
use websocket::url::Url;

#[derive(Clone, PartialEq, Eq, Debug)]
pub enum PersistentConfigError {
    NotPresent,
    PasswordError,
    TransactionError,
    DatabaseError(String),
    BadPortNumber(String),
    BadNumberFormat(String),
    BadHexFormat(String),
    BadCoupledParamsFormat(String),
    BadMnemonicSeed(PlainData),
    BadDerivationPathFormat(String),
    BadAddressFormat(String),
    InvalidUrl(String),
    Collision(String),
    UninterpretableValue(String),
}

impl From<TypedConfigLayerError> for PersistentConfigError {
    fn from(input: TypedConfigLayerError) -> Self {
        match input {
            TypedConfigLayerError::BadHexFormat(msg) => PersistentConfigError::BadHexFormat(msg),
            TypedConfigLayerError::BadNumberFormat(msg) => {
                PersistentConfigError::BadNumberFormat(msg)
            }
            TypedConfigLayerError::BadCombinedParamsFormat(msg) => {
                PersistentConfigError::BadCoupledParamsFormat(msg)
            }
        }
    }
}

impl From<SecureConfigLayerError> for PersistentConfigError {
    fn from(input: SecureConfigLayerError) -> Self {
        match input {
            SecureConfigLayerError::NotPresent => PersistentConfigError::NotPresent,
            SecureConfigLayerError::PasswordError => PersistentConfigError::PasswordError,
            SecureConfigLayerError::TransactionError => PersistentConfigError::TransactionError,
            SecureConfigLayerError::DatabaseError(msg) => PersistentConfigError::DatabaseError(msg),
        }
    }
}

impl From<ConfigDaoError> for PersistentConfigError {
    fn from(input: ConfigDaoError) -> Self {
        PersistentConfigError::from(SecureConfigLayerError::from(input))
    }
}

impl PersistentConfigError {
    pub fn into_configurator_error(self, parameter: &str) -> ConfiguratorError {
        ConfiguratorError {
            param_errors: vec![ParamError::new(parameter, &format!("{:?}", self))],
        }
    }
}

pub trait PersistentConfiguration {
    fn blockchain_service_url(&self) -> Result<Option<String>, PersistentConfigError>;
    fn set_blockchain_service_url(&mut self, url: &str) -> Result<(), PersistentConfigError>;
    fn current_schema_version(&self) -> String;
    fn chain_name(&self) -> String;
    fn check_password(
        &self,
        db_password_opt: Option<String>,
    ) -> Result<bool, PersistentConfigError>;
    fn change_password(
        &mut self,
        old_password_opt: Option<String>,
        new_password: &str,
    ) -> Result<(), PersistentConfigError>;
    // WARNING: Actors should get consuming-wallet information from their startup config, not from here
    fn consuming_wallet(&self, db_password: &str) -> Result<Option<Wallet>, PersistentConfigError>;
    // WARNING: Actors should get consuming-wallet information from their startup config, not from here
    fn consuming_wallet_private_key(
        &self,
        db_password: &str,
    ) -> Result<Option<String>, PersistentConfigError>;
    fn clandestine_port(&self) -> Result<u16, PersistentConfigError>;
    fn set_clandestine_port(&mut self, port: u16) -> Result<(), PersistentConfigError>;
    // WARNING: Actors should get earning-wallet information from their startup config, not from here
    fn earning_wallet(&self) -> Result<Option<Wallet>, PersistentConfigError>;
    // WARNING: Actors should get earning-wallet information from their startup config, not from here
    fn earning_wallet_address(&self) -> Result<Option<String>, PersistentConfigError>;
    fn gas_price(&self) -> Result<u64, PersistentConfigError>;
    fn set_gas_price(&mut self, gas_price: u64) -> Result<(), PersistentConfigError>;
    fn mapping_protocol(&self) -> Result<Option<AutomapProtocol>, PersistentConfigError>;
    fn set_mapping_protocol(
        &mut self,
        value: Option<AutomapProtocol>,
    ) -> Result<(), PersistentConfigError>;
    fn min_hops(&self) -> Result<Hops, PersistentConfigError>;
    fn set_min_hops(&mut self, value: Hops) -> Result<(), PersistentConfigError>;
    fn neighborhood_mode(&self) -> Result<NeighborhoodModeLight, PersistentConfigError>;
    fn set_neighborhood_mode(
        &mut self,
        value: NeighborhoodModeLight,
    ) -> Result<(), PersistentConfigError>;
    fn past_neighbors(
        &self,
        db_password: &str,
    ) -> Result<Option<Vec<NodeDescriptor>>, PersistentConfigError>;
    fn set_past_neighbors(
        &mut self,
        node_descriptors_opt: Option<Vec<NodeDescriptor>>,
        db_password: &str,
    ) -> Result<(), PersistentConfigError>;
    fn start_block(&self) -> Result<u64, PersistentConfigError>;
    fn set_start_block(&mut self, value: u64) -> Result<(), PersistentConfigError>;
    fn max_block_count(&self) -> Result<Option<u64>, PersistentConfigError>;
    fn set_max_block_count(&mut self, value: Option<u64>) -> Result<(), PersistentConfigError>;
    fn set_wallet_info(
        &mut self,
        consuming_wallet_private_key: &str,
        earning_wallet_address: &str,
        db_password: &str,
    ) -> Result<(), PersistentConfigError>;
    fn payment_thresholds(&self) -> Result<PaymentThresholds, PersistentConfigError>;
    fn set_payment_thresholds(&mut self, curves: String) -> Result<(), PersistentConfigError>;
    fn rate_pack(&self) -> Result<RatePack, PersistentConfigError>;
    fn set_rate_pack(&mut self, rate_pack: String) -> Result<(), PersistentConfigError>;
    fn scan_intervals(&self) -> Result<ScanIntervals, PersistentConfigError>;
    fn set_scan_intervals(&mut self, intervals: String) -> Result<(), PersistentConfigError>;

    arbitrary_id_stamp_in_trait!();
}

pub struct PersistentConfigurationReal {
    dao: Box<dyn ConfigDao>,
    scl: SecureConfigLayer,
}

impl PersistentConfiguration for PersistentConfigurationReal {
    fn blockchain_service_url(&self) -> Result<Option<String>, PersistentConfigError> {
        match self.get("blockchain_service_url")? {
            None => Ok(None),
            Some(url) => Ok(Some(url)),
        }
    }

    fn set_blockchain_service_url(&mut self, url: &str) -> Result<(), PersistentConfigError> {
        Url::parse(url).map_err(|e| PersistentConfigError::InvalidUrl(e.to_string()))?;
        Ok(self
            .dao
            .set("blockchain_service_url", Some(url.to_string()))?)
    }

    fn current_schema_version(&self) -> String {
        match self.get("schema_version") {
            Ok(record_opt) => match record_opt {
                None => panic!("Can't continue; current schema version is missing"),
                Some(csv) => csv,
            },
            Err(e) => panic!(
                "Can't continue; current schema version is inaccessible: {:?}",
                e
            ),
        }
    }

    fn chain_name(&self) -> String {
        match self.get("chain_name") {
            Ok(record_opt) => match record_opt {
                None => panic!("Can't continue; chain name is missing"),
                Some(chn) => chn,
            },
            Err(e) => panic!("Can't continue; chain name is inaccessible: {:?}", e),
        }
    }

    fn check_password(
        &self,
        db_password_opt: Option<String>,
    ) -> Result<bool, PersistentConfigError> {
        Ok(self.scl.check_password(db_password_opt, &self.dao)?)
    }

    fn change_password(
        &mut self,
        old_password_opt: Option<String>,
        new_password: &str,
    ) -> Result<(), PersistentConfigError> {
        Ok(self
            .scl
            .change_password(old_password_opt, new_password, &mut self.dao)?)
    }

    fn consuming_wallet(&self, db_password: &str) -> Result<Option<Wallet>, PersistentConfigError> {
        self.consuming_wallet_private_key(db_password)
            .map(|key_opt| {
                key_opt.map(|key| match key.from_hex::<Vec<u8>>() {
                    Err(e) => panic!(
                        "Database corruption {:?}: consuming private key is not hex, but '{}'",
                        e, key
                    ),
                    Ok(bytes) => {
                        match Bip32EncryptionKeyProvider::from_raw_secret(bytes.as_slice()) {
                            Err(e) => panic!(
                                "Database corruption {:?}: consuming private key is invalid",
                                e
                            ),
                            Ok(pair) => Wallet::from(pair),
                        }
                    }
                })
            })
    }

    fn consuming_wallet_private_key(
        &self,
        db_password: &str,
    ) -> Result<Option<String>, PersistentConfigError> {
        let encrypted_value_opt = self.get_record("consuming_wallet_private_key")?.value_opt;
        if let Some(encrypted_value) = encrypted_value_opt {
            match Bip39::decrypt_bytes(&encrypted_value, db_password) {
                Ok(decrypted_bytes) => Ok(Some(decrypted_bytes.as_slice().to_hex())),
                Err(Bip39Error::DecryptionFailure(_)) => Err(PersistentConfigError::PasswordError),
                Err(e) => panic!(
                    "Database corruption {:?}: consuming private key can't be decrypted",
                    e
                ),
            }
        } else {
            Ok(None)
        }
    }

    fn clandestine_port(&self) -> Result<u16, PersistentConfigError> {
        let unchecked_port = match decode_u64(self.get("clandestine_port")?)? {
            None => Self::missing_value_panic("clandestine_port"),
            Some(port) => port,
        };
        if (unchecked_port < u64::from(LOWEST_USABLE_INSECURE_PORT))
            || (unchecked_port > u64::from(HIGHEST_USABLE_PORT))
        {
            panic!("Can't continue; clandestine port configuration is incorrect. Must be between {} and {}, not {}. Specify --clandestine-port <p> where <p> is an unused port.",
                   LOWEST_USABLE_INSECURE_PORT,
                   HIGHEST_USABLE_PORT,
                   unchecked_port
            );
        }
        let port = unchecked_port as u16;
        Ok(port)
    }

    fn set_clandestine_port(&mut self, port: u16) -> Result<(), PersistentConfigError> {
        if port < LOWEST_USABLE_INSECURE_PORT {
            return Err(PersistentConfigError::BadPortNumber(format!(
                "Must be greater than 1024; not {}",
                port
            )));
        }
        if TcpListener::bind(SocketAddrV4::new(Ipv4Addr::from(0), port)).is_err() {
            return Err(PersistentConfigError::BadPortNumber(format!(
                "Must be open port: {} is in use",
                port
            )));
        }
        Ok(self
            .dao
            .set("clandestine_port", encode_u64(Some(u64::from(port)))?)?)
    }

    fn earning_wallet(&self) -> Result<Option<Wallet>, PersistentConfigError> {
        match self.earning_wallet_address()? {
            None => Ok(None),
            Some(address) => match Wallet::from_str(&address) {
                Ok(w) => Ok(Some(w)),
                Err(error) => panic!(
                    "Database corrupt: invalid earning wallet address '{}': {:?}",
                    address, error
                ),
            },
        }
    }

    fn earning_wallet_address(&self) -> Result<Option<String>, PersistentConfigError> {
        Ok(self.get("earning_wallet_address")?)
    }

    fn gas_price(&self) -> Result<u64, PersistentConfigError> {
        match decode_u64(self.get("gas_price")?) {
            Ok(val) => {
                Ok(val.expect("ever-supplied gas_price value missing; database is corrupt!"))
            }
            Err(e) => Err(PersistentConfigError::from(e)),
        }
    }

    fn set_gas_price(&mut self, gas_price: u64) -> Result<(), PersistentConfigError> {
        self.simple_set_method("gas_price", gas_price)
    }

    fn mapping_protocol(&self) -> Result<Option<AutomapProtocol>, PersistentConfigError> {
        let result = self
            .get("mapping_protocol")?
            .map(|val| AutomapProtocol::from_str(&val));
        match result {
            None => Ok(None),
            Some(Ok(protocol)) => Ok(Some(protocol)),
            Some(Err(msg)) => Err(PersistentConfigError::DatabaseError(msg)),
        }
    }

    fn set_mapping_protocol(
        &mut self,
        value: Option<AutomapProtocol>,
    ) -> Result<(), PersistentConfigError> {
        Ok(self.dao.set("mapping_protocol", value.map(to_string))?)
    }

    fn min_hops(&self) -> Result<Hops, PersistentConfigError> {
        let result = self.get("min_hops")?.map(|val| Hops::from_str(&val));
        match result {
            None => Self::missing_value_panic("min_hops"),
            Some(Ok(hops)) => Ok(hops),
            Some(Err(msg)) => Err(PersistentConfigError::DatabaseError(msg)),
        }
    }

    fn set_min_hops(&mut self, value: Hops) -> Result<(), PersistentConfigError> {
        Ok(self.dao.set("min_hops", Some(value.to_string()))?)
    }

    fn neighborhood_mode(&self) -> Result<NeighborhoodModeLight, PersistentConfigError> {
        NeighborhoodModeLight::from_str(
            self.get("neighborhood_mode")?
                .expect("ever-supplied value is missing: neighborhood-mode; database is corrupt!")
                .as_str(),
        )
        .map_err(PersistentConfigError::UninterpretableValue)
    }

    fn set_neighborhood_mode(
        &mut self,
        value: NeighborhoodModeLight,
    ) -> Result<(), PersistentConfigError> {
        self.simple_set_method("neighborhood_mode", value)
    }

    fn past_neighbors(
        &self,
        db_password: &str,
    ) -> Result<Option<Vec<NodeDescriptor>>, PersistentConfigError> {
        let bytes_opt = decode_bytes(self.scl.decrypt(
            self.get_record("past_neighbors")?,
            Some(db_password.to_string()),
            &self.dao,
        )?)?;
        match bytes_opt {
            None => Ok (None),
            Some (bytes) => Ok(Some(serde_cbor::de::from_slice::<Vec<NodeDescriptor>>(bytes.as_slice())
                .expect ("Can't continue; past neighbors configuration is corrupt and cannot be deserialized."))),
        }
    }

    fn set_past_neighbors(
        &mut self,
        node_descriptors_opt: Option<Vec<NodeDescriptor>>,
        db_password: &str,
    ) -> Result<(), PersistentConfigError> {
        let plain_data_opt = node_descriptors_opt.map(|node_descriptors| {
            PlainData::new(
                &serde_cbor::ser::to_vec(&node_descriptors).expect("Serialization failed"),
            )
        });
        Ok(self.dao.set(
            "past_neighbors",
            self.scl.encrypt(
                "past_neighbors",
                encode_bytes(plain_data_opt)?,
                Some(db_password.to_string()),
                &self.dao,
            )?,
        )?)
    }

    fn start_block(&self) -> Result<u64, PersistentConfigError> {
        self.simple_get_method(decode_u64, "start_block")
    }

    fn set_start_block(&mut self, value: u64) -> Result<(), PersistentConfigError> {
        self.simple_set_method("start_block", value)
    }

    fn max_block_count(&self) -> Result<Option<u64>, PersistentConfigError> {
<<<<<<< HEAD
        match self.get("max_block_count") {
            Ok(max_block_count) => match decode_u64(max_block_count) {
                Ok(mbc_opt) => Ok(mbc_opt),
                Err(TypedConfigLayerError::BadNumberFormat(value)) if value.is_empty() => Ok(None),
                Err(e) => Err(PersistentConfigError::from(e)),
            },
            Err(e) => Err(PersistentConfigError::from(e)),
        }
    }

    fn set_max_block_count(&mut self, value: Option<u64>) -> Result<(), PersistentConfigError> {
        self.simple_set_method(
            "max_block_count",
            match encode_u64(value) {
                Ok(Some(mbc)) => mbc,
                _ => "".to_string(),
            },
        )
=======
        Ok(decode_u64(self.get("max_block_count")?)?)
    }

    fn set_max_block_count(&mut self, value: Option<u64>) -> Result<(), PersistentConfigError> {
        Ok(self.dao.set("max_block_count", encode_u64(value)?)?)
>>>>>>> b2d0b07b
    }

    fn set_wallet_info(
        &mut self,
        consuming_wallet_private_key: &str,
        earning_wallet_address: &str,
        db_password: &str,
    ) -> Result<(), PersistentConfigError> {
        let consuming_wallet_private_key_opt = self.consuming_wallet_private_key(db_password)?;
        match consuming_wallet_private_key_opt {
            None => (),
            Some(existing_consuming_wallet_private_key) => {
                if consuming_wallet_private_key.to_uppercase()
                    != existing_consuming_wallet_private_key.to_uppercase()
                {
                    return Err(PersistentConfigError::Collision(
                        "Consuming wallet private key already populated; cannot replace"
                            .to_string(),
                    ));
                }
            }
        }
        let earning_wallet_address_opt = self.earning_wallet_address()?;
        match earning_wallet_address_opt {
            None => (),
            Some(existing_earning_wallet_address) => {
                if earning_wallet_address != existing_earning_wallet_address {
                    return Err(PersistentConfigError::Collision(
                        "Earning wallet address already populated; cannot replace".to_string(),
                    ));
                }
            }
        }
        let encrypted_consuming_wallet_private_key =
            Self::encrypt_private_key(consuming_wallet_private_key, db_password)?;
        if !Self::validate_wallet_address(earning_wallet_address) {
            return Err(PersistentConfigError::BadAddressFormat(
                earning_wallet_address.to_string(),
            ));
        }
        self.dao.set(
            "consuming_wallet_private_key",
            Some(encrypted_consuming_wallet_private_key),
        )?;
        Ok(self.dao.set(
            "earning_wallet_address",
            Some(earning_wallet_address.to_string()),
        )?)
    }

    fn payment_thresholds(&self) -> Result<PaymentThresholds, PersistentConfigError> {
        self.combined_params_get_method(
            |str: &str| PaymentThresholds::try_from(str),
            "payment_thresholds",
        )
    }

    fn set_payment_thresholds(&mut self, curves: String) -> Result<(), PersistentConfigError> {
        self.simple_set_method("payment_thresholds", curves)
    }

    fn rate_pack(&self) -> Result<RatePack, PersistentConfigError> {
        self.combined_params_get_method(|str: &str| RatePack::try_from(str), "rate_pack")
    }

    fn set_rate_pack(&mut self, rate_pack: String) -> Result<(), PersistentConfigError> {
        self.simple_set_method("rate_pack", rate_pack)
    }

    fn scan_intervals(&self) -> Result<ScanIntervals, PersistentConfigError> {
        self.combined_params_get_method(|str: &str| ScanIntervals::try_from(str), "scan_intervals")
    }

    fn set_scan_intervals(&mut self, intervals: String) -> Result<(), PersistentConfigError> {
        self.simple_set_method("scan_intervals", intervals)
    }
}

impl From<Box<dyn ConnectionWrapper>> for PersistentConfigurationReal {
    fn from(conn: Box<dyn ConnectionWrapper>) -> Self {
        let config_dao: Box<dyn ConfigDao> = Box::new(ConfigDaoReal::new(conn));
        Self::from(config_dao)
    }
}

impl From<Box<dyn ConfigDao>> for PersistentConfigurationReal {
    fn from(config_dao: Box<dyn ConfigDao>) -> Self {
        Self::new(config_dao)
    }
}

impl PersistentConfigurationReal {
    pub fn new(config_dao: Box<dyn ConfigDao>) -> PersistentConfigurationReal {
        PersistentConfigurationReal {
            dao: config_dao,
            scl: SecureConfigLayer::default(),
        }
    }

    fn encrypt_private_key(
        private_key: &str,
        db_password: &str,
    ) -> Result<String, PersistentConfigError> {
        let private_key_bytes = match private_key.from_hex::<Vec<u8>>() {
            Ok(bytes) => bytes,
            Err(_) => return Err(PersistentConfigError::BadHexFormat(private_key.to_string())),
        };
        Bip39::encrypt_bytes(&private_key_bytes, db_password)
            .map_err(|e| panic!("Failure to encrypt consuming private key: {:?}", e))
    }

    fn validate_wallet_address(address: &str) -> bool {
        Wallet::from_str(address).is_ok()
    }

    fn get(&self, name: &str) -> Result<Option<String>, ConfigDaoError> {
        self.get_record(name).map(|record| record.value_opt)
    }

    fn get_record(&self, name: &str) -> Result<ConfigDaoRecord, ConfigDaoError> {
        self.dao.get (name).map (|record| if record.name.as_str() == name {
            record
        }
        else {
            panic! ("ConfigDao (or more likely ConfigDaoMock) returned record for '{}' when asked for '{}'",
                    record.name, name)
        })
    }

    fn simple_set_method<T: Display>(
        &mut self,
        parameter_name: &str,
        value: T,
    ) -> Result<(), PersistentConfigError> {
        Ok(self.dao.set(parameter_name, Some(value.to_string()))?)
    }

    fn simple_get_method<T>(
        &self,
        decoder: fn(Option<String>) -> Result<Option<T>, TypedConfigLayerError>,
        parameter: &str,
    ) -> Result<T, PersistentConfigError> {
        match decoder(self.get(parameter)?)? {
            None => Self::missing_value_panic(parameter),
            Some(value) => Ok(value),
        }
    }

    fn combined_params_get_method<'a, T, C>(
        &'a self,
        values_parser: C,
        parameter: &'a str,
    ) -> Result<T, PersistentConfigError>
    where
        C: Fn(&str) -> Result<T, String>,
    {
        match decode_combined_params(values_parser, self.get(parameter)?)? {
            None => Self::missing_value_panic(parameter),
            Some(value) => Ok(value),
        }
    }

    fn missing_value_panic(parameter_name: &str) -> ! {
        panic!(
            "ever-supplied value missing: {}; database is corrupt!",
            parameter_name
        )
    }
}

#[cfg(test)]
mod tests {
    use super::*;
    use crate::blockchain::bip39::Bip39;
    use crate::database::db_initializer::{
        DbInitializationConfig, DbInitializer, DbInitializerReal,
    };
    use crate::db_config::config_dao::ConfigDaoRecord;
    use crate::db_config::mocks::ConfigDaoMock;
    use crate::db_config::secure_config_layer::EXAMPLE_ENCRYPTED;
    use crate::test_utils::main_cryptde;
    use bip39::{Language, MnemonicType};
    use lazy_static::lazy_static;
    use masq_lib::test_utils::utils::ensure_node_home_directory_exists;
    use masq_lib::utils::{derivation_path, find_free_port};
    use paste::paste;
    use std::convert::TryFrom;
    use std::net::SocketAddr;
    use std::sync::{Arc, Mutex};
    use std::time::Duration;
    use tiny_hderive::bip32::ExtendedPrivKey;

    lazy_static! {
        static ref CONFIG_TABLE_PARAMETERS: Vec<String> = list_of_config_parameters();
    }

    #[test]
    fn from_config_dao_error() {
        vec![
            (
                ConfigDaoError::DatabaseError("booga".to_string()),
                PersistentConfigError::DatabaseError("booga".to_string()),
            ),
            (
                ConfigDaoError::TransactionError,
                PersistentConfigError::TransactionError,
            ),
            (
                ConfigDaoError::NotPresent,
                PersistentConfigError::NotPresent,
            ),
        ]
        .into_iter()
        .for_each(|(cde, pce)| assert_eq!(PersistentConfigError::from(cde), pce))
    }

    #[test]
    fn from_secure_config_layer_error() {
        vec![
            (
                SecureConfigLayerError::PasswordError,
                PersistentConfigError::PasswordError,
            ),
            (
                SecureConfigLayerError::DatabaseError("booga".to_string()),
                PersistentConfigError::DatabaseError("booga".to_string()),
            ),
            (
                SecureConfigLayerError::TransactionError,
                PersistentConfigError::TransactionError,
            ),
            (
                SecureConfigLayerError::NotPresent,
                PersistentConfigError::NotPresent,
            ),
        ]
        .into_iter()
        .for_each(|(scle, pce)| assert_eq!(PersistentConfigError::from(scle), pce))
    }

    #[test]
    fn from_typed_config_layer_error() {
        vec![
            (
                TypedConfigLayerError::BadHexFormat("booga".to_string()),
                PersistentConfigError::BadHexFormat("booga".to_string()),
            ),
            (
                TypedConfigLayerError::BadNumberFormat("booga".to_string()),
                PersistentConfigError::BadNumberFormat("booga".to_string()),
            ),
            (
                TypedConfigLayerError::BadCombinedParamsFormat("booga".to_string()),
                PersistentConfigError::BadCoupledParamsFormat("booga".to_string()),
            ),
        ]
        .into_iter()
        .for_each(|(tcle, pce)| assert_eq!(PersistentConfigError::from(tcle), pce))
    }

    #[test]
    #[should_panic(expected = "Can't continue; current schema version is inaccessible: NotPresent")]
    fn current_schema_version_panics_if_record_is_missing() {
        let config_dao = ConfigDaoMock::new().get_result(Err(ConfigDaoError::NotPresent));
        let subject = PersistentConfigurationReal::new(Box::new(config_dao));

        subject.current_schema_version();
    }

    #[test]
    #[should_panic(expected = "Can't continue; current schema version is missing")]
    fn current_schema_version_panics_if_record_is_empty() {
        let config_dao = ConfigDaoMock::new().get_result(Ok(ConfigDaoRecord::new(
            "schema_version",
            None,
            false,
        )));
        let subject = PersistentConfigurationReal::new(Box::new(config_dao));

        subject.current_schema_version();
    }

    #[test]
    fn current_schema_version() {
        let get_params_arc = Arc::new(Mutex::new(vec![]));
        let config_dao = ConfigDaoMock::new()
            .get_params(&get_params_arc)
            .get_result(Ok(ConfigDaoRecord::new(
                "schema_version",
                Some("1.2.3"),
                false,
            )));
        let subject = PersistentConfigurationReal::new(Box::new(config_dao));

        let result = subject.current_schema_version();

        assert_eq!(result, "1.2.3".to_string());
        let get_params = get_params_arc.lock().unwrap();
        assert_eq!(*get_params, vec!["schema_version".to_string()]);
    }

    #[test]
    fn chain_name() {
        let get_params_arc = Arc::new(Mutex::new(vec![]));
        let config_dao = ConfigDaoMock::new()
            .get_params(&get_params_arc)
            .get_result(Ok(ConfigDaoRecord::new(
                "chain_name",
                Some("mainnet"),
                false,
            )));
        let subject = PersistentConfigurationReal::new(Box::new(config_dao));

        let result = subject.chain_name();

        assert_eq!(result, "mainnet".to_string(),);
        let get_params = get_params_arc.lock().unwrap();
        assert_eq!(*get_params, vec!["chain_name".to_string()]);
    }

    #[test]
    #[should_panic(expected = "Can't continue; chain name is inaccessible: NotPresent")]
    fn chain_name_panics_if_record_is_missing() {
        let config_dao = ConfigDaoMock::new().get_result(Err(ConfigDaoError::NotPresent));
        let subject = PersistentConfigurationReal::new(Box::new(config_dao));

        subject.chain_name();
    }

    #[test]
    #[should_panic(expected = "Can't continue; chain name is missing")]
    fn chain_name_panics_if_record_is_empty() {
        let config_dao =
            ConfigDaoMock::new().get_result(Ok(ConfigDaoRecord::new("chain_name", None, false)));
        let subject = PersistentConfigurationReal::new(Box::new(config_dao));

        subject.chain_name();
    }

    #[test]
    fn set_password_is_passed_through_to_secure_config_layer<'a>() {
        let get_params_arc = Arc::new(Mutex::new(vec![]));
        let config_dao = Box::new(
            ConfigDaoMock::new()
                .get_params(&get_params_arc)
                .get_result(Err(ConfigDaoError::NotPresent)),
        );
        let mut subject = PersistentConfigurationReal::new(config_dao);

        let result = subject.change_password(None, "password");

        assert_eq!(Err(PersistentConfigError::NotPresent), result);
        let get_params = get_params_arc.lock().unwrap();
        assert_eq!(*get_params, vec![EXAMPLE_ENCRYPTED.to_string()])
    }

    #[test]
    fn check_password_delegates_properly() {
        let get_string_params_arc = Arc::new(Mutex::new(vec![]));
        let config_dao = ConfigDaoMock::new()
            .get_params(&get_string_params_arc)
            .get_result(Ok(ConfigDaoRecord::new(EXAMPLE_ENCRYPTED, None, true)));
        let subject = PersistentConfigurationReal::new(Box::new(config_dao));

        let result = subject.check_password(None).unwrap();

        assert_eq!(result, true);
        let get_string_params = get_string_params_arc.lock().unwrap();
        assert_eq!(*get_string_params, [EXAMPLE_ENCRYPTED.to_string()]);
    }

    #[test]
    #[should_panic(
        expected = "ever-supplied value missing: clandestine_port; database is corrupt!"
    )]
    fn clandestine_port_panics_if_none_got_from_database() {
        let config_dao = ConfigDaoMock::new().get_result(Ok(ConfigDaoRecord::new(
            "clandestine_port",
            None,
            false,
        )));
        let subject = PersistentConfigurationReal::new(Box::new(config_dao));

        subject.clandestine_port().unwrap();
    }

    #[test]
    #[should_panic(
        expected = "Can't continue; clandestine port configuration is incorrect. Must be between 1025 and 65535, not 65536. Specify --clandestine-port <p> where <p> is an unused port."
    )]
    fn clandestine_port_panics_if_configured_port_is_too_high() {
        let config_dao = ConfigDaoMock::new().get_result(Ok(ConfigDaoRecord::new(
            "clandestine_port",
            Some("65536"),
            false,
        )));
        let subject = PersistentConfigurationReal::new(Box::new(config_dao));

        subject.clandestine_port().unwrap();
    }

    #[test]
    #[should_panic(
        expected = "Can't continue; clandestine port configuration is incorrect. Must be between 1025 and 65535, not 1024. Specify --clandestine-port <p> where <p> is an unused port."
    )]
    fn clandestine_port_panics_if_configured_port_is_too_low() {
        let config_dao = ConfigDaoMock::new().get_result(Ok(ConfigDaoRecord::new(
            "clandestine_port",
            Some("1024"),
            false,
        )));
        let subject = PersistentConfigurationReal::new(Box::new(config_dao));

        subject.clandestine_port().unwrap();
    }

    #[test]
    fn blockchain_service_success() {
        let config_dao = ConfigDaoMock::new().get_result(Ok(ConfigDaoRecord::new(
            "blockchain_service_url",
            Some("https://ifura.io/ID"),
            false,
        )));
        let subject = PersistentConfigurationReal::new(Box::new(config_dao));

        let result = subject.blockchain_service_url().unwrap();

        assert_eq!(result, Some("https://ifura.io/ID".to_string()));
    }

    #[test]
    fn blockchain_service_allows_none_value() {
        let config_dao = ConfigDaoMock::new().get_result(Ok(ConfigDaoRecord::new(
            "blockchain_service_url",
            None,
            false,
        )));
        let subject = PersistentConfigurationReal::new(Box::new(config_dao));

        let result = subject.blockchain_service_url().unwrap();

        assert_eq!(result, None);
    }

    #[test]
    fn set_blockchain_service_works() {
        let set_params_arc = Arc::new(Mutex::new(vec![]));
        let config_dao = Box::new(
            ConfigDaoMock::new()
                .set_params(&set_params_arc)
                .set_result(Ok(())),
        );
        let mut subject = PersistentConfigurationReal::new(config_dao);

        let result = subject.set_blockchain_service_url("https://ifura.io/ID");

        assert_eq!(result, Ok(()));
        let set_params = set_params_arc.lock().unwrap();
        assert_eq!(
            *set_params,
            vec![(
                "blockchain_service_url".to_string(),
                Some("https://ifura.io/ID".to_string())
            )]
        );
    }

    #[test]
    fn set_blockchain_service_complains_if_invalid_url() {
        let config_dao = Box::new(ConfigDaoMock::new().set_result(Ok(())));
        let mut subject = PersistentConfigurationReal::new(config_dao);

        let result = subject.set_blockchain_service_url("https.ifura.io");

        assert_eq!(
            result,
            Err(PersistentConfigError::InvalidUrl(
                "relative URL without a base".to_string()
            ))
        );
    }

    #[test]
    fn clandestine_port_success() {
        let get_params_arc = Arc::new(Mutex::new(vec![]));
        let config_dao = ConfigDaoMock::new()
            .get_params(&get_params_arc)
            .get_result(Ok(ConfigDaoRecord::new(
                "clandestine_port",
                Some("4747"),
                false,
            )));
        let subject = PersistentConfigurationReal::new(Box::new(config_dao));

        let result = subject.clandestine_port().unwrap();

        assert_eq!(result, 4747);
        let get_params = get_params_arc.lock().unwrap();
        assert_eq!(*get_params, vec!["clandestine_port".to_string()]);
    }

    #[test]
    fn set_clandestine_port_complains_if_configured_port_is_too_low() {
        let config_dao = ConfigDaoMock::new();
        let mut subject = PersistentConfigurationReal::new(Box::new(config_dao));

        let result = subject.set_clandestine_port(1024);

        assert_eq!(
            result,
            Err(PersistentConfigError::BadPortNumber(
                "Must be greater than 1024; not 1024".to_string()
            ))
        )
    }

    #[test]
    fn set_clandestine_port_complains_if_configured_port_is_in_use() {
        let config_dao = ConfigDaoMock::new();
        let mut subject = PersistentConfigurationReal::new(Box::new(config_dao));

        let port = find_free_port();
        let _listener =
            TcpListener::bind(SocketAddr::V4(SocketAddrV4::new(Ipv4Addr::from(0), port))).unwrap();

        let result = subject.set_clandestine_port(port);

        assert_eq!(
            result,
            Err(PersistentConfigError::BadPortNumber(format!(
                "Must be open port: {} is in use",
                port
            )))
        );
    }

    #[test]
    fn set_clandestine_port_success() {
        let set_params_arc = Arc::new(Mutex::new(vec![]));
        let config_dao = Box::new(
            ConfigDaoMock::new()
                .set_params(&set_params_arc)
                .set_result(Ok(())),
        );
        let mut subject = PersistentConfigurationReal::new(config_dao);

        let result = subject.set_clandestine_port(4747);

        assert_eq!(result, Ok(()));
        let set_params = set_params_arc.lock().unwrap();
        assert_eq!(
            *set_params,
            vec![("clandestine_port".to_string(), Some("4747".to_string()))]
        );
    }

    #[test]
    fn consuming_wallet_private_key_when_password_is_wrong() {
        let get_params_arc = Arc::new(Mutex::new(vec![]));
        let consuming_private_key =
            "0123456789ABCDEF0123456789ABCDEF0123456789ABCDEF0123456789ABCDEF";
        let config_dao = ConfigDaoMock::new()
            .get_params(&get_params_arc)
            .get_result(Ok(ConfigDaoRecord::new(
                "consuming_wallet_private_key",
                Some(
                    &Bip39::encrypt_bytes(
                        &consuming_private_key
                            .from_hex::<Vec<u8>>()
                            .unwrap()
                            .as_slice(),
                        "password",
                    )
                    .unwrap(),
                ),
                true,
            )))
            .get_result(Ok(ConfigDaoRecord::new("example_encrypted", None, true)));
        let subject = PersistentConfigurationReal::new(Box::new(config_dao));

        let result = subject.consuming_wallet_private_key("incorrect");

        assert_eq!(result, Err(PersistentConfigError::PasswordError));
        let get_params = get_params_arc.lock().unwrap();
        assert_eq!(
            *get_params,
            vec!["consuming_wallet_private_key".to_string()]
        );
    }

    #[test]
    fn consuming_wallet_private_key_when_password_is_right() {
        let get_params_arc = Arc::new(Mutex::new(vec![]));
        let example_encrypted = Bip39::encrypt_bytes(
            b"Aside from that, Mrs. Lincoln, how was the play?",
            "password",
        )
        .unwrap();
        let consuming_private_key =
            "0123456789ABCDEF0123456789ABCDEF0123456789ABCDEF0123456789ABCDEF";
        let config_dao = ConfigDaoMock::new()
            .get_params(&get_params_arc)
            .get_result(Ok(ConfigDaoRecord::new(
                "consuming_wallet_private_key",
                Some(
                    &Bip39::encrypt_bytes(
                        &consuming_private_key
                            .from_hex::<Vec<u8>>()
                            .unwrap()
                            .as_slice(),
                        "password",
                    )
                    .unwrap(),
                ),
                true,
            )))
            .get_result(Ok(ConfigDaoRecord::new(
                "example_encrypted",
                Some(&example_encrypted),
                true,
            )));
        let subject = PersistentConfigurationReal::new(Box::new(config_dao));

        let result = subject
            .consuming_wallet_private_key("password")
            .unwrap()
            .unwrap();

        assert_eq!(
            result.to_uppercase(),
            consuming_private_key.to_string().to_uppercase()
        );
        let get_params = get_params_arc.lock().unwrap();
        assert_eq!(
            *get_params,
            vec!["consuming_wallet_private_key".to_string()]
        );
    }

    #[test]
    fn consuming_wallet() {
        let example_encrypted = Bip39::encrypt_bytes(
            b"Aside from that, Mrs. Lincoln, how was the play?",
            "password",
        )
        .unwrap();
        let consuming_private_key =
            "0123456789ABCDEF0123456789ABCDEF0123456789ABCDEF0123456789ABCDEF";
        let consuming_wallet = Wallet::from(
            Bip32EncryptionKeyProvider::from_raw_secret(
                consuming_private_key
                    .from_hex::<Vec<u8>>()
                    .unwrap()
                    .as_slice(),
            )
            .unwrap(),
        );
        let config_dao = ConfigDaoMock::new()
            .get_result(Ok(ConfigDaoRecord::new(
                "consuming_wallet_private_key",
                Some(
                    &Bip39::encrypt_bytes(
                        &consuming_private_key
                            .from_hex::<Vec<u8>>()
                            .unwrap()
                            .as_slice(),
                        "password",
                    )
                    .unwrap(),
                ),
                true,
            )))
            .get_result(Ok(ConfigDaoRecord::new(
                "example_encrypted",
                Some(&example_encrypted),
                true,
            )));
        let subject = PersistentConfigurationReal::new(Box::new(config_dao));

        let result = subject.consuming_wallet("password").unwrap().unwrap();

        assert_eq!(result.address(), consuming_wallet.address());
    }

    #[test]
    fn earning_wallet_address() {
        let get_params_arc = Arc::new(Mutex::new(vec![]));
        let config_dao = ConfigDaoMock::new()
            .get_params(&get_params_arc)
            .get_result(Ok(ConfigDaoRecord::new(
                "earning_wallet_address",
                Some("existing_address"),
                false,
            )));
        let subject = PersistentConfigurationReal::new(Box::new(config_dao));

        let result = subject.earning_wallet_address().unwrap().unwrap();

        assert_eq!(result, "existing_address".to_string());
        let get_params = get_params_arc.lock().unwrap();
        assert_eq!(*get_params, vec!["earning_wallet_address".to_string()]);
    }

    #[test]
    fn earning_wallet_if_address_is_missing() {
        let get_params_arc = Arc::new(Mutex::new(vec![]));
        let config_dao = ConfigDaoMock::new()
            .get_params(&get_params_arc)
            .get_result(Ok(ConfigDaoRecord::new(
                "earning_wallet_address",
                None,
                false,
            )));
        let subject = PersistentConfigurationReal::new(Box::new(config_dao));

        let result = subject.earning_wallet().unwrap();

        assert_eq!(result, None);
        let get_params = get_params_arc.lock().unwrap();
        assert_eq!(*get_params, vec!["earning_wallet_address".to_string()]);
    }

    #[test]
    #[should_panic(
        expected = "Database corrupt: invalid earning wallet address '123456invalid': InvalidAddress"
    )]
    fn earning_wallet_if_address_is_set_and_invalid() {
        let get_params_arc = Arc::new(Mutex::new(vec![]));
        let config_dao = ConfigDaoMock::new()
            .get_params(&get_params_arc)
            .get_result(Ok(ConfigDaoRecord::new(
                "earning_wallet_address",
                Some("123456invalid"),
                false,
            )));
        let subject = PersistentConfigurationReal::new(Box::new(config_dao));

        let _ = subject.earning_wallet();
    }

    #[test]
    fn earning_wallet_if_address_is_set_and_valid() {
        let get_params_arc = Arc::new(Mutex::new(vec![]));
        let config_dao = ConfigDaoMock::new()
            .get_params(&get_params_arc)
            .get_result(Ok(ConfigDaoRecord::new(
                "earning_wallet_address",
                Some("0x7d6dabd6b5c75291a3258c29b418f5805792a875"),
                false,
            )));
        let subject = PersistentConfigurationReal::new(Box::new(config_dao));

        let result = subject.earning_wallet().unwrap();

        assert_eq!(
            result,
            Some(Wallet::from_str("0x7d6dabd6b5c75291a3258c29b418f5805792a875").unwrap())
        );
        let get_params = get_params_arc.lock().unwrap();
        assert_eq!(*get_params, vec!["earning_wallet_address".to_string()]);
    }

    fn make_seed_info(db_password: &str) -> (PlainData, String) {
        let mnemonic = Bip39::mnemonic(MnemonicType::Words12, Language::English);
        let mnemonic_seed = Bip39::seed(&mnemonic, "");
        let seed_bytes = PlainData::new(mnemonic_seed.as_ref());
        let encoded_seed = encode_bytes(Some(seed_bytes.clone())).unwrap().unwrap();
        let encrypted_seed = Bip39::encrypt_bytes(&encoded_seed.as_bytes(), db_password).unwrap();
        (seed_bytes, encrypted_seed)
    }

    fn make_wallet_info(db_password: &str) -> (String, String, String) {
        let (seed_bytes, _) = make_seed_info(db_password);
        let derivation_path = derivation_path(0, 1);
        let consuming_epk =
            ExtendedPrivKey::derive(seed_bytes.as_slice(), derivation_path.as_str()).unwrap();
        let consuming_wallet_private_key = consuming_epk.secret().to_hex::<String>().to_uppercase();
        let consuming_wallet_private_key_encrypted =
            make_encrypted_consuming_wallet_private_key(&consuming_wallet_private_key, db_password);
        let earning_private_key =
            ExtendedPrivKey::derive(seed_bytes.as_slice(), derivation_path.as_str()).unwrap();
        let earning_key_pair =
            Bip32EncryptionKeyProvider::from_raw_secret(&earning_private_key.secret()).unwrap();
        let earning_wallet = Wallet::from(earning_key_pair);
        let earning_wallet_address = earning_wallet.to_string();
        (
            consuming_wallet_private_key,
            consuming_wallet_private_key_encrypted,
            earning_wallet_address,
        )
    }

    fn make_encrypted_consuming_wallet_private_key(
        consuming_wallet_private_key: &str,
        db_password: &str,
    ) -> String {
        Bip39::encrypt_bytes(
            &consuming_wallet_private_key
                .from_hex::<Vec<u8>>()
                .unwrap()
                .as_slice(),
            db_password,
        )
        .unwrap()
    }

    #[test]
    fn set_wallet_info_success() {
        let example = "Aside from that, Mrs. Lincoln, how was the play?".as_bytes();
        let example_encrypted = Bip39::encrypt_bytes(&example, "password").unwrap();
        let get_params_arc = Arc::new(Mutex::new(vec![]));
        let set_params_arc = Arc::new(Mutex::new(vec![]));
        let config_dao = Box::new(
            ConfigDaoMock::new()
                .get_params(&get_params_arc)
                .get_result(Ok(ConfigDaoRecord::new(
                    "consuming_wallet_private_key",
                    None,
                    true,
                )))
                .get_result(Ok(ConfigDaoRecord::new(
                    "earning_wallet_address",
                    None,
                    false,
                )))
                .get_result(Ok(ConfigDaoRecord::new(
                    EXAMPLE_ENCRYPTED,
                    Some(&example_encrypted),
                    true,
                )))
                .set_params(&set_params_arc)
                .set_result(Ok(()))
                .set_result(Ok(()))
                .set_result(Ok(())),
        );
        let mut subject = PersistentConfigurationReal::new(config_dao);
        let (consuming_wallet_private_key, _, earning_wallet_address) =
            make_wallet_info("password");

        let result = subject.set_wallet_info(
            &consuming_wallet_private_key,
            &earning_wallet_address,
            "password",
        );

        assert_eq!(result, Ok(()));
        let get_params = get_params_arc.lock().unwrap();
        assert_eq!(
            *get_params,
            vec![
                "consuming_wallet_private_key".to_string(),
                "earning_wallet_address".to_string(),
            ]
        );
        let set_params = set_params_arc.lock().unwrap();
        assert_eq!(set_params[0].0, "consuming_wallet_private_key".to_string());
        let cwpk_decrypted = Bip39::decrypt_bytes(set_params[0].1.as_ref().unwrap(), "password")
            .unwrap()
            .as_slice()
            .to_hex::<String>()
            .to_uppercase();
        assert_eq!(cwpk_decrypted, consuming_wallet_private_key);
        assert_eq!(
            set_params[1],
            (
                "earning_wallet_address".to_string(),
                Some(earning_wallet_address)
            )
        );
    }

    #[test]
    fn set_wallet_info_fails_if_consuming_wallet_private_key_exists() {
        let example = "Aside from that, Mrs. Lincoln, how was the play?".as_bytes();
        let example_encrypted = Bip39::encrypt_bytes(&example, "password").unwrap();
        let old_cwpk_encrypted = make_encrypted_consuming_wallet_private_key(
            "AAAAAAAAAAAAAAAAAAAAAAAAAAAAAAAAAAAAAAAAAAAAAAAAAAAAAAAAAAAAAAAA",
            "password",
        );
        let (consuming_wallet_private_key, _, earning_wallet_address) =
            make_wallet_info("password");

        let config_dao = Box::new(
            ConfigDaoMock::new()
                .get_result(Ok(ConfigDaoRecord::new(
                    "consuming_wallet_private_key",
                    Some(&old_cwpk_encrypted),
                    true,
                )))
                .get_result(Ok(ConfigDaoRecord::new(
                    EXAMPLE_ENCRYPTED,
                    Some(&example_encrypted),
                    true,
                ))),
        );
        let mut subject = PersistentConfigurationReal::new(config_dao);

        let result = subject.set_wallet_info(
            &consuming_wallet_private_key,
            &earning_wallet_address,
            "password",
        );

        assert_eq!(
            result,
            Err(PersistentConfigError::Collision(
                "Consuming wallet private key already populated; cannot replace".to_string()
            ))
        );
    }

    #[test]
    fn set_wallet_info_fails_if_earning_wallet_address_exists() {
        let config_dao = Box::new(
            ConfigDaoMock::new()
                .get_result(Ok(ConfigDaoRecord::new(
                    "consuming_wallet_private_key",
                    None,
                    true,
                )))
                .get_result(Ok(ConfigDaoRecord::new(
                    "earning_wallet_address",
                    Some("0x0123456789012345678901234567890123456789"),
                    false,
                ))),
        );
        let mut subject = PersistentConfigurationReal::new(config_dao);
        let (consuming_wallet_private_key, _, earning_wallet_address) =
            make_wallet_info("password");

        let result = subject.set_wallet_info(
            &consuming_wallet_private_key,
            &earning_wallet_address,
            "password",
        );

        assert_eq!(
            result,
            Err(PersistentConfigError::Collision(
                "Earning wallet address already populated; cannot replace".to_string()
            ))
        );
    }

    #[test]
    fn set_wallet_info_works_okay_if_incoming_values_are_same_as_existing_values() {
        let example = "Aside from that, Mrs. Lincoln, how was the play?".as_bytes();
        let example_encrypted = Bip39::encrypt_bytes(&example, "password").unwrap();
        let (
            consuming_wallet_private_key,
            consuming_wallet_private_key_encrypted,
            earning_wallet_address,
        ) = make_wallet_info("password");
        let config_dao = Box::new(
            ConfigDaoMock::new()
                .get_result(Ok(ConfigDaoRecord::new(
                    "consuming_wallet_private_key",
                    Some(&consuming_wallet_private_key_encrypted),
                    true,
                )))
                .get_result(Ok(ConfigDaoRecord::new(
                    "earning_wallet_address",
                    Some(&earning_wallet_address),
                    false,
                )))
                .get_result(Ok(ConfigDaoRecord::new(
                    EXAMPLE_ENCRYPTED,
                    Some(&example_encrypted),
                    true,
                )))
                .set_result(Ok(()))
                .set_result(Ok(()))
                .set_result(Ok(())),
        );
        let mut subject = PersistentConfigurationReal::new(config_dao);

        let result = subject.set_wallet_info(
            &consuming_wallet_private_key,
            &earning_wallet_address,
            "password",
        );

        assert_eq!(result, Ok(()));
    }

    #[test]
    fn set_wallet_info_fails_if_earning_wallet_address_is_invalid() {
        let config_dao = Box::new(
            ConfigDaoMock::new()
                .get_result(Ok(ConfigDaoRecord::new(
                    "consuming_wallet_private_key",
                    None,
                    true,
                )))
                .get_result(Ok(ConfigDaoRecord::new(
                    "earning_wallet_address",
                    None,
                    false,
                ))),
        );
        let mut subject = PersistentConfigurationReal::new(config_dao);
        let (consuming_wallet_private_key, _, _) = make_wallet_info("password");

        let result = subject.set_wallet_info(&consuming_wallet_private_key, "invalid", "password");

        assert_eq!(
            result,
            Err(PersistentConfigError::BadAddressFormat(
                "invalid".to_string()
            ))
        );
    }

    #[test]
    fn set_wallet_info_rolls_back_on_failure() {
        let example = "Aside from that, Mrs. Lincoln, how was the play?".as_bytes();
        let example_encrypted = Bip39::encrypt_bytes(&example, "password").unwrap();
        let config_dao = Box::new(
            ConfigDaoMock::new()
                .get_result(Ok(ConfigDaoRecord::new(
                    "consuming_wallet_private_key",
                    None,
                    true,
                )))
                .get_result(Ok(ConfigDaoRecord::new(
                    "earning_wallet_address",
                    None,
                    false,
                )))
                .get_result(Ok(ConfigDaoRecord::new(
                    EXAMPLE_ENCRYPTED,
                    Some(&example_encrypted),
                    true,
                )))
                .get_result(Ok(ConfigDaoRecord::new("seed", None, true)))
                .set_result(Ok(()))
                .set_result(Err(ConfigDaoError::NotPresent)),
        );
        let mut subject = PersistentConfigurationReal::new(config_dao);
        let (consuming_wallet_private_key, _, earning_wallet_address) =
            make_wallet_info("password");

        let result = subject.set_wallet_info(
            &consuming_wallet_private_key,
            &earning_wallet_address,
            "password",
        );

        assert_eq!(result, Err(PersistentConfigError::NotPresent));
    }

    #[test]
    fn start_block_success() {
        let config_dao = Box::new(ConfigDaoMock::new().get_result(Ok(ConfigDaoRecord::new(
            "start_block",
            Some("6"),
            false,
        ))));
        let subject = PersistentConfigurationReal::new(config_dao);

        let start_block = subject.start_block().unwrap();

        assert_eq!(start_block, 6);
    }

    #[test]
    #[should_panic(expected = "ever-supplied value missing: start_block; database is corrupt!")]
    fn start_block_does_not_tolerate_optional_output() {
        let config_dao = Box::new(ConfigDaoMock::new().get_result(Ok(ConfigDaoRecord::new(
            "start_block",
            None,
            false,
        ))));
        let subject = PersistentConfigurationReal::new(config_dao);

        let _ = subject.start_block();
    }

    #[test]
    fn set_start_block_success() {
        let set_params_arc = Arc::new(Mutex::new(vec![]));
        let config_dao = Box::new(
            ConfigDaoMock::new()
                .get_result(Ok(ConfigDaoRecord::new("start_block", Some("1234"), false)))
                .set_params(&set_params_arc)
                .set_result(Ok(())),
        );
        let mut subject = PersistentConfigurationReal::new(config_dao);

        let result = subject.set_start_block(1234);

        assert_eq!(result, Ok(()));
        let set_params = set_params_arc.lock().unwrap();
        assert_eq!(
            *set_params,
            vec![("start_block".to_string(), Some("1234".to_string()))]
        )
    }

    #[test]
    fn gas_price() {
        let config_dao = Box::new(ConfigDaoMock::new().get_result(Ok(ConfigDaoRecord::new(
            "gas_price",
            Some("3"),
            false,
        ))));

        let subject = PersistentConfigurationReal::new(config_dao);
        let gas_price = subject.gas_price().unwrap();

        assert_eq!(gas_price, 3);
    }

    #[test]
    #[should_panic(expected = "ever-supplied gas_price value missing; database is corrupt!")]
    fn gas_price_does_not_tolerate_optional_output() {
        let config_dao = Box::new(ConfigDaoMock::new().get_result(Ok(ConfigDaoRecord::new(
            "gas_price",
            None,
            false,
        ))));
        let subject = PersistentConfigurationReal::new(config_dao);

        let _ = subject.gas_price();
    }

    #[test]
    fn set_gas_price_succeeds() {
        let set_params_arc = Arc::new(Mutex::new(vec![]));
        let config_dao = Box::new(
            ConfigDaoMock::new()
                .get_result(Ok(ConfigDaoRecord::new("gas_price", Some("1234"), false)))
                .set_params(&set_params_arc)
                .set_result(Ok(())),
        );
        let mut subject = PersistentConfigurationReal::new(config_dao);

        let result = subject.set_gas_price(1234);

        assert_eq!(result, Ok(()));
        let set_params = set_params_arc.lock().unwrap();
        assert_eq!(
            *set_params,
            vec![("gas_price".to_string(), Some("1234".to_string()))]
        )
    }

    #[test]
    fn past_neighbors_success() {
        let example = "Aside from that, Mrs. Lincoln, how was the play?".as_bytes();
        let example_encrypted = Bip39::encrypt_bytes(&example, "password").unwrap();
        let node_descriptors = vec![
            NodeDescriptor::try_from((main_cryptde(), "masq://eth-mainnet:AQIDBA@1.2.3.4:1234"))
                .unwrap(),
            NodeDescriptor::try_from((main_cryptde(), "masq://eth-ropsten:AgMEBQ@2.3.4.5:2345"))
                .unwrap(),
        ];
        let node_descriptors_bytes =
            PlainData::new(&serde_cbor::ser::to_vec(&node_descriptors).unwrap());
        let node_descriptors_string = encode_bytes(Some(node_descriptors_bytes)).unwrap().unwrap();
        let node_descriptors_enc =
            Bip39::encrypt_bytes(&node_descriptors_string.as_bytes(), "password").unwrap();
        let get_params_arc = Arc::new(Mutex::new(vec![]));
        let config_dao = Box::new(
            ConfigDaoMock::new()
                .get_params(&get_params_arc)
                .get_result(Ok(ConfigDaoRecord::new(
                    "past_neighbors",
                    Some(&node_descriptors_enc),
                    true,
                )))
                .get_result(Ok(ConfigDaoRecord::new(
                    EXAMPLE_ENCRYPTED,
                    Some(&example_encrypted),
                    true,
                ))),
        );
        let subject = PersistentConfigurationReal::new(config_dao);

        let result = subject.past_neighbors("password").unwrap();

        assert_eq!(result, Some(node_descriptors));
        let get_params = get_params_arc.lock().unwrap();
        assert_eq!(
            *get_params,
            vec!["past_neighbors".to_string(), EXAMPLE_ENCRYPTED.to_string()]
        );
    }

    #[test]
    fn set_past_neighbors_success() {
        let example = "Aside from that, Mrs. Lincoln, how was the play?".as_bytes();
        let example_encrypted = Bip39::encrypt_bytes(&example, "password").unwrap();
        let node_descriptors = vec![
            NodeDescriptor::try_from((main_cryptde(), "masq://eth-mainnet:AQIDBA@1.2.3.4:1234"))
                .unwrap(),
            NodeDescriptor::try_from((main_cryptde(), "masq://eth-ropsten:AgMEBQ@2.3.4.5:2345"))
                .unwrap(),
        ];
        let set_params_arc = Arc::new(Mutex::new(vec![]));
        let config_dao = Box::new(
            ConfigDaoMock::new()
                .get_result(Ok(ConfigDaoRecord::new(
                    EXAMPLE_ENCRYPTED,
                    Some(&example_encrypted),
                    true,
                )))
                .get_result(Ok(ConfigDaoRecord::new(
                    "past_neighbors",
                    Some("irrelevant"),
                    true,
                )))
                .set_params(&set_params_arc)
                .set_result(Ok(())),
        );
        let mut subject = PersistentConfigurationReal::new(config_dao);

        subject
            .set_past_neighbors(Some(node_descriptors.clone()), "password")
            .unwrap();

        let set_params = set_params_arc.lock().unwrap();
        assert_eq!(set_params[0].0, "past_neighbors".to_string());
        let encrypted_serialized_node_descriptors = set_params[0].1.clone().unwrap();
        let encoded_serialized_node_descriptors =
            Bip39::decrypt_bytes(&encrypted_serialized_node_descriptors, "password").unwrap();
        let serialized_node_descriptors = decode_bytes(Some(
            String::from_utf8(encoded_serialized_node_descriptors.into()).unwrap(),
        ))
        .unwrap()
        .unwrap();
        let actual_node_descriptors = serde_cbor::de::from_slice::<Vec<NodeDescriptor>>(
            &serialized_node_descriptors.as_slice(),
        )
        .unwrap();
        assert_eq!(actual_node_descriptors, node_descriptors);
        assert_eq!(set_params.len(), 1);
    }

    #[test]
    fn mapping_protocol_works() {
        let get_params_arc = Arc::new(Mutex::new(vec![]));
        let config_dao = ConfigDaoMock::new()
            .get_params(&get_params_arc)
            .get_result(Ok(ConfigDaoRecord::new(
                "mapping_protocol",
                Some("PCP"),
                false,
            )));
        let subject = PersistentConfigurationReal::new(Box::new(config_dao));

        let result = subject.mapping_protocol().unwrap();

        assert_eq!(result.unwrap(), AutomapProtocol::Pcp);
        let get_params = get_params_arc.lock().unwrap();
        assert_eq!(*get_params, vec!["mapping_protocol".to_string()]);
    }

    #[test]
    fn set_mapping_protocol_to_some() {
        let set_params_arc = Arc::new(Mutex::new(vec![]));
        let config_dao = ConfigDaoMock::new()
            .set_params(&set_params_arc)
            .set_result(Ok(()));
        let mut subject = PersistentConfigurationReal::new(Box::new(config_dao));

        let result = subject.set_mapping_protocol(Some(AutomapProtocol::Pmp));

        assert!(result.is_ok());
        let set_params = set_params_arc.lock().unwrap();
        assert_eq!(
            *set_params,
            vec![("mapping_protocol".to_string(), Some("PMP".to_string()))]
        );
    }

    #[test]
    fn set_mapping_protocol_to_none() {
        let set_params_arc = Arc::new(Mutex::new(vec![]));
        let config_dao = ConfigDaoMock::new()
            .set_params(&set_params_arc)
            .set_result(Ok(()));
        let mut subject = PersistentConfigurationReal::new(Box::new(config_dao));

        let result = subject.set_mapping_protocol(None);

        assert!(result.is_ok());
        let set_params = set_params_arc.lock().unwrap();
        assert_eq!(*set_params, vec![("mapping_protocol".to_string(), None)]);
    }

    #[test]
    fn min_hops_works() {
        let config_dao = Box::new(ConfigDaoMock::new().get_result(Ok(ConfigDaoRecord::new(
            "min_hops",
            Some("3"),
            false,
        ))));
        let subject = PersistentConfigurationReal::new(config_dao);

        let min_hops = subject.min_hops().unwrap();

        assert_eq!(min_hops, Hops::ThreeHops);
    }

    #[test]
    fn set_min_hops_to_some() {
        let set_params_arc = Arc::new(Mutex::new(vec![]));
        let config_dao = ConfigDaoMock::new()
            .set_params(&set_params_arc)
            .set_result(Ok(()));
        let mut subject = PersistentConfigurationReal::new(Box::new(config_dao));

        let result = subject.set_min_hops(Hops::TwoHops);

        assert_eq!(result, Ok(()));
        let set_params = set_params_arc.lock().unwrap();
        assert_eq!(
            *set_params,
            vec![("min_hops".to_string(), Some("2".to_string()))]
        );
    }

    #[test]
    #[should_panic(expected = "ever-supplied value missing: min_hops; database is corrupt!")]
    fn panics_when_min_hops_value_is_missing() {
        let config_dao = Box::new(
            ConfigDaoMock::new().get_result(Ok(ConfigDaoRecord::new("min_hops", None, false))),
        );
        let subject = PersistentConfigurationReal::new(config_dao);

        let _result = subject.min_hops();
    }

    #[test]
    fn neighborhood_mode_works() {
        let get_params_arc = Arc::new(Mutex::new(vec![]));
        let config_dao = ConfigDaoMock::new()
            .get_params(&get_params_arc)
            .get_result(Ok(ConfigDaoRecord::new(
                "neighborhood_mode",
                Some("standard"),
                false,
            )));
        let subject = PersistentConfigurationReal::new(Box::new(config_dao));

        let result = subject.neighborhood_mode().unwrap();

        assert_eq!(result, NeighborhoodModeLight::Standard);
        let get_params = get_params_arc.lock().unwrap();
        assert_eq!(*get_params, vec!["neighborhood_mode".to_string()]);
    }

    #[test]
    fn set_neighborhood_mode_works() {
        let set_params_arc = Arc::new(Mutex::new(vec![]));
        let config_dao = ConfigDaoMock::new()
            .set_params(&set_params_arc)
            .set_result(Ok(()));
        let mut subject = PersistentConfigurationReal::new(Box::new(config_dao));

        let result = subject.set_neighborhood_mode(NeighborhoodModeLight::ConsumeOnly);

        assert!(result.is_ok());
        let set_params = set_params_arc.lock().unwrap();
        assert_eq!(
            *set_params,
            vec![(
                "neighborhood_mode".to_string(),
                Some("consume-only".to_string())
            )]
        );
    }

    macro_rules! persistent_config_plain_data_assertions_for_simple_get_method {
        ($parameter_name: literal,$expected_in_database: literal, $expected_result: expr) => {
            paste! {
                let get_params_arc = Arc::new(Mutex::new(vec![]));
                let config_dao = ConfigDaoMock::new()
                    .get_params(&get_params_arc)
                    .get_result(Ok(ConfigDaoRecord::new(
                        $parameter_name,
                        Some($expected_in_database),
                        false,
                    )));
                let subject = PersistentConfigurationReal::new(Box::new(config_dao));

                let result = subject.[<$parameter_name>]().unwrap();

                assert_eq!(result, $expected_result);
                let get_params = get_params_arc.lock().unwrap();
                assert_eq!(*get_params, vec![$parameter_name.to_string()]);
            }
            assert_eq!(
                CONFIG_TABLE_PARAMETERS
                    .iter()
                    .filter(|parameter_name| parameter_name.as_str() == $parameter_name)
                    .count(),
                1,
                "this parameter '{}' is not in the config table",
                $parameter_name
            )
        };
    }

    macro_rules! persistent_config_plain_data_assertions_for_simple_set_method {
        ($parameter_name: literal,$set_value: expr) => {
            paste! {
                let set_params_arc = Arc::new(Mutex::new(vec![]));
                let config_dao = ConfigDaoMock::new()
                    .set_params(&set_params_arc)
                    .set_result(Ok(()));
                let mut subject = PersistentConfigurationReal::new(Box::new(config_dao));

                let result = subject.[<set_ $parameter_name>]($set_value);

                assert!(result.is_ok());
                let set_params = set_params_arc.lock().unwrap();
                assert_eq!(
                    *set_params,
                    vec![(
                        $parameter_name.to_string(),
                        Some($set_value.to_string())
                    )]
                );
            }
        };
    }

    macro_rules! getter_method_plain_data_does_not_tolerate_none_value {
        ($parameter_name: literal) => {
            paste! {
                let config_dao = ConfigDaoMock::new()
                    .get_result(Ok(ConfigDaoRecord::new(
                        $parameter_name,
                        None,
                        false,
                    )));
                let subject = PersistentConfigurationReal::new(Box::new(config_dao));

                let _ = subject.[<$parameter_name>]();
            }
        };
    }

    #[test]
    fn rate_pack_get_method_works() {
        persistent_config_plain_data_assertions_for_simple_get_method!(
            "rate_pack",
            "7|11|15|20",
            RatePack {
                routing_byte_rate: 7,
                routing_service_rate: 11,
                exit_byte_rate: 15,
                exit_service_rate: 20,
            }
        );
    }

    #[test]
    fn rate_pack_set_method_works() {
        persistent_config_plain_data_assertions_for_simple_set_method!(
            "rate_pack",
            "7|11|15|20".to_string()
        );
    }

    #[test]
    #[should_panic(expected = "ever-supplied value missing: rate_pack; database is corrupt!")]
    fn rate_pack_panics_at_none_value() {
        getter_method_plain_data_does_not_tolerate_none_value!("rate_pack");
    }

    #[test]
    fn scan_intervals_get_method_works() {
        persistent_config_plain_data_assertions_for_simple_get_method!(
            "scan_intervals",
            "40|60|50",
            ScanIntervals {
                pending_payable_scan_interval: Duration::from_secs(40),
                payable_scan_interval: Duration::from_secs(60),
                receivable_scan_interval: Duration::from_secs(50),
            }
        );
    }

    #[test]
    fn scan_interval_set_method_works() {
        persistent_config_plain_data_assertions_for_simple_set_method!(
            "scan_intervals",
            "111|123|110".to_string()
        );
    }

    #[test]
    #[should_panic(expected = "ever-supplied value missing: scan_intervals; database is corrupt!")]
    fn scan_intervals_panics_at_none_value() {
        getter_method_plain_data_does_not_tolerate_none_value!("scan_intervals");
    }

    #[test]
    fn payment_thresholds_get_method_works() {
        persistent_config_plain_data_assertions_for_simple_get_method!(
            "payment_thresholds",
            "100000|1000|1000|20000|1000|20000",
            PaymentThresholds {
                threshold_interval_sec: 1000,
                debt_threshold_gwei: 100000,
                payment_grace_period_sec: 1000,
                maturity_threshold_sec: 1000,
                permanent_debt_allowed_gwei: 20000,
                unban_below_gwei: 20000,
            }
        );
    }

    #[test]
    fn payment_thresholds_set_method_works() {
        persistent_config_plain_data_assertions_for_simple_set_method!(
            "payment_thresholds",
            "1050|100050|1050|1050|20040|20040".to_string()
        );
    }

    #[test]
    fn max_block_count_set_method_works_with_some() {
        let set_params_arc = Arc::new(Mutex::new(Vec::new()));
        let config_dao = ConfigDaoMock::new()
            .set_params(&set_params_arc)
            .set_result(Ok(()));
        let mut subject = PersistentConfigurationReal::new(Box::new(config_dao));

        let result = subject.set_max_block_count(Some(100_000u64));

        assert!(result.is_ok());
        let set_params = set_params_arc.lock().unwrap();
        assert_eq!(
            *set_params,
            vec![("max_block_count".to_string(), Some(100_000u64.to_string()))]
        );
    }

    #[test]
    fn max_block_count_set_method_works_with_none() {
        let set_params_arc = Arc::new(Mutex::new(Vec::new()));
        let config_dao = ConfigDaoMock::new()
            .set_params(&set_params_arc)
            .set_result(Ok(()));
        let mut subject = PersistentConfigurationReal::new(Box::new(config_dao));

        let result = subject.set_max_block_count(None);

        assert!(result.is_ok());
        let set_params = set_params_arc.lock().unwrap();
<<<<<<< HEAD
        assert_eq!(
            *set_params,
            vec![("max_block_count".to_string(), Some("".to_string()))]
        );
=======
        assert_eq!(*set_params, vec![("max_block_count".to_string(), None)]);
>>>>>>> b2d0b07b
    }

    #[test]
    #[should_panic(
        expected = "ever-supplied value missing: payment_thresholds; database is corrupt!"
    )]
    fn payment_thresholds_panics_at_none_value() {
        getter_method_plain_data_does_not_tolerate_none_value!("payment_thresholds");
    }

    fn list_of_config_parameters() -> Vec<String> {
        let home_dir = ensure_node_home_directory_exists(
            "persistent_configuration",
            "current_config_table_schema",
        );
        let db_conn = DbInitializerReal::default()
            .initialize(&home_dir, DbInitializationConfig::test_default())
            .unwrap();
        let mut statement = db_conn.prepare("select name from config").unwrap();
        statement
            .query_map([], |row| Ok(row.get(0).unwrap()))
            .unwrap()
            .flatten()
            .collect()
    }
}<|MERGE_RESOLUTION|>--- conflicted
+++ resolved
@@ -410,32 +410,11 @@
     }
 
     fn max_block_count(&self) -> Result<Option<u64>, PersistentConfigError> {
-<<<<<<< HEAD
-        match self.get("max_block_count") {
-            Ok(max_block_count) => match decode_u64(max_block_count) {
-                Ok(mbc_opt) => Ok(mbc_opt),
-                Err(TypedConfigLayerError::BadNumberFormat(value)) if value.is_empty() => Ok(None),
-                Err(e) => Err(PersistentConfigError::from(e)),
-            },
-            Err(e) => Err(PersistentConfigError::from(e)),
-        }
-    }
-
-    fn set_max_block_count(&mut self, value: Option<u64>) -> Result<(), PersistentConfigError> {
-        self.simple_set_method(
-            "max_block_count",
-            match encode_u64(value) {
-                Ok(Some(mbc)) => mbc,
-                _ => "".to_string(),
-            },
-        )
-=======
         Ok(decode_u64(self.get("max_block_count")?)?)
     }
 
     fn set_max_block_count(&mut self, value: Option<u64>) -> Result<(), PersistentConfigError> {
         Ok(self.dao.set("max_block_count", encode_u64(value)?)?)
->>>>>>> b2d0b07b
     }
 
     fn set_wallet_info(
@@ -1990,14 +1969,7 @@
 
         assert!(result.is_ok());
         let set_params = set_params_arc.lock().unwrap();
-<<<<<<< HEAD
-        assert_eq!(
-            *set_params,
-            vec![("max_block_count".to_string(), Some("".to_string()))]
-        );
-=======
         assert_eq!(*set_params, vec![("max_block_count".to_string(), None)]);
->>>>>>> b2d0b07b
     }
 
     #[test]
