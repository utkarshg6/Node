--- conflicted
+++ resolved
@@ -396,11 +396,7 @@
     use crate::db_config::secure_config_layer::EXAMPLE_ENCRYPTED;
     use crate::test_utils::main_cryptde;
     use bip39::{Language, MnemonicType};
-<<<<<<< HEAD
-    use masq_lib::utils::find_free_port;
-=======
     use masq_lib::utils::{derivation_path, find_free_port};
->>>>>>> 7b6428af
     use std::net::SocketAddr;
     use std::sync::{Arc, Mutex};
 
@@ -998,11 +994,7 @@
                 )))
                 .get_result(Ok(ConfigDaoRecord::new(
                     "consuming_wallet_derivation_path",
-<<<<<<< HEAD
-                    Some("m/60'/44'/0'/4/4"),
-=======
                     Some(&derivation_path(4, 4)),
->>>>>>> 7b6428af
                     false,
                 ))),
         );
@@ -1042,11 +1034,7 @@
                 )))
                 .get_result(Ok(ConfigDaoRecord::new(
                     "earning_wallet_address",
-<<<<<<< HEAD
-                    Some("m/60'/44'/0'/4/5"),
-=======
                     Some(&derivation_path(4, 5)),
->>>>>>> 7b6428af
                     false,
                 ))),
         );
