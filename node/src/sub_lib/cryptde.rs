--- conflicted
+++ resolved
@@ -412,16 +412,13 @@
 impl FromStr for PlainData {
     type Err = String;
 
+    #[allow(clippy::manual_strip)]
     fn from_str(value: &str) -> Result<Self, Self::Err> {
-<<<<<<< HEAD
         let hex = if value.starts_with("0x") {
             &value[2..]
         } else {
             value
         };
-=======
-        let hex = if let Some(stripped) = value.strip_prefix("0x") {stripped} else {value};
->>>>>>> 7ae88043
         match hex.from_hex::<Vec<u8>>() {
             Ok(bytes) => Ok(PlainData::from(bytes)),
             Err(e) => Err(format!("{:?}", e)),
