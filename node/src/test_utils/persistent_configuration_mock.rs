--- conflicted
+++ resolved
@@ -60,58 +60,29 @@
         self.check_password_results.borrow_mut().remove(0)
     }
 
-<<<<<<< HEAD
-    fn change_password(&mut self, old_password_opt: Option<&str>, db_password: &str) -> Result<(), PersistentConfigError> {
-=======
-    fn change_password(&mut self, old_password_opt: Option<&str>, db_password: &str)->Result<(),PersistentConfigError>{
->>>>>>> 96f030e2
+    fn change_password(&mut self, old_password_opt: Option<&str>, db_password: &str)-> Result<(), PersistentConfigError> {
         self.change_password_params
             .lock()
             .unwrap()
             .push((old_password_opt.map (|p| p.to_string()), db_password.to_string()));
-<<<<<<< HEAD
         self.change_password_results.borrow_mut().remove(0)
-=======
-        self.change_password_results
-            .borrow_mut()
-            .remove(0)
->>>>>>> 96f030e2
     }
 
     fn clandestine_port(&self) -> Result<Option<u16>, PersistentConfigError> {
         Self::result_from(&self.clandestine_port_results)
     }
 
-<<<<<<< HEAD
-    fn set_clandestine_port(&mut self, port: u16) -> Result<(), PersistentConfigError> {
+    fn set_clandestine_port(&mut self, port: u16)-> Result<(), PersistentConfigError> {
         self.set_clandestine_port_params.lock().unwrap().push(port);
         self.set_clandestine_port_results.borrow_mut().remove(0)
-=======
-    fn set_clandestine_port(&mut self, port: u16)->Result<(),PersistentConfigError>{
-        self.set_clandestine_port_params
-            .lock()
-            .unwrap()
-            .push(port);
-        self.set_clandestine_port_results
-            .borrow_mut()
-            .remove(0)
->>>>>>> 96f030e2
     }
 
     fn gas_price(&self) -> Result<Option<u64>, PersistentConfigError> {
         Self::result_from(&self.gas_price_results)
     }
 
-<<<<<<< HEAD
-    fn set_gas_price(&mut self, gas_price: u64) -> Result<(), PersistentConfigError> {
+    fn set_gas_price(&mut self, gas_price: u64)-> Result<(), PersistentConfigError> {
         self.set_gas_price_params.lock().unwrap().push(gas_price);
-=======
-    fn set_gas_price(&mut self, gas_price: u64)-> Result<(),PersistentConfigError>{
-        self.set_gas_price_params
-            .lock()
-            .unwrap()
-            .push(gas_price);
->>>>>>> 96f030e2
         self.set_gas_price_results.borrow_mut().remove(0)
     }
 
@@ -143,28 +114,15 @@
         Self::result_from(&self.consuming_wallet_derivation_path_results)
     }
 
-<<<<<<< HEAD
-    fn set_consuming_wallet_derivation_path(&mut self, derivation_path: &str, db_password: &str) -> Result<(), PersistentConfigError> {
-=======
-    fn set_consuming_wallet_derivation_path(&mut self, derivation_path: &str, db_password: &str)->Result<(), PersistentConfigError>{
->>>>>>> 96f030e2
+    fn set_consuming_wallet_derivation_path(&mut self, derivation_path: &str, db_password: &str)-> Result<(), PersistentConfigError> {
         self.set_consuming_wallet_derivation_path_params
             .lock()
             .unwrap()
             .push((derivation_path.to_string(), db_password.to_string()));
-<<<<<<< HEAD
         self.set_consuming_wallet_derivation_path_results.borrow_mut().remove(0)
     }
 
     fn set_consuming_wallet_public_key(&mut self, public_key: &PlainData) -> Result<(), PersistentConfigError> {
-=======
-        self.set_consuming_wallet_derivation_path_results
-            .borrow_mut()
-            .remove(0)
-    }
-
-    fn set_consuming_wallet_public_key(&mut self, public_key: &PlainData)-> Result<(), PersistentConfigError> {
->>>>>>> 96f030e2
         self.set_consuming_wallet_public_key_params
             .lock()
             .unwrap()
@@ -180,22 +138,12 @@
         Self::result_from(&self.earning_wallet_address_results)
     }
 
-<<<<<<< HEAD
-    fn set_earning_wallet_address(&mut self, address: &str) -> Result<(), PersistentConfigError>{
-=======
-    fn set_earning_wallet_address(&mut self, address: &str)->Result<(), PersistentConfigError>{
->>>>>>> 96f030e2
+    fn set_earning_wallet_address(&mut self, address: &str)-> Result<(), PersistentConfigError>{
         self.set_earning_wallet_address_params
             .lock()
             .unwrap()
             .push(address.to_string());
-<<<<<<< HEAD
         self.set_earning_wallet_address_results.borrow_mut().remove(0)
-=======
-        self.set_earning_wallet_address_results
-            .borrow_mut()
-            .remove(0)
->>>>>>> 96f030e2
     }
 
     fn past_neighbors(
@@ -222,22 +170,10 @@
     }
 
     fn start_block(&self) -> Result<Option<u64>, PersistentConfigError> {
-<<<<<<< HEAD
         if self.start_block_results.borrow().is_empty() {
             return Ok(Some (0));
-=======
-        if self.start_block_results
-            .borrow()
-            .is_empty()
-        {
-            return Ok(None);
->>>>>>> 96f030e2
         }
-        Ok(Some(self.start_block_results
-            .borrow_mut()
-            .remove(0)
-            .unwrap()))
-        //TODO: review with Dan. Isn't it too clumsy?
+        Self::result_from(&self.start_block_results)
     }
 
     fn set_start_block(
